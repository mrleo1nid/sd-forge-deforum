from modules.shared import cmd_opts
from modules.processing import get_fixed_seed
import modules.shared as sh
import modules.paths as ph

def Root():
    device = sh.device
    models_path = ph.models_path + '/Deforum'
    half_precision = not cmd_opts.no_half
    p = None
    initial_seed = None
    initial_info = None
    first_frame = None
    prompts = None
    outpath_samples = ""
    animation_prompts = None
    color_corrections = None
    return locals()

def DeforumAnimArgs():

    #@markdown ####**Animation:**
    animation_mode = '2D' #@param ['None', '2D', '3D', 'Video Input', 'Interpolation'] {type:'string'}
    max_frames = 120 #@param {type:"number"}
    border = 'replicate' #@param ['wrap', 'replicate'] {type:'string'}

    #@markdown ####**Motion Parameters:**
    angle = "0:(0)"#@param {type:"string"}
    zoom = "0:(1.02+0.02*sin(2*3.14*t/20))"#@param {type:"string"}
    translation_x = "0:(0)"#@param {type:"string"}
    translation_y = "0:(0)"#@param {type:"string"}
    translation_z = "0:(10)"#@param {type:"string"}
    rotation_3d_x = "0:(0)"#@param {type:"string"}
    rotation_3d_y = "0:(0)"#@param {type:"string"}
    rotation_3d_z = "0:(0)"#@param {type:"string"}
    flip_2d_perspective = False #@param {type:"boolean"}
    perspective_flip_theta = "0:(0)"#@param {type:"string"}
    perspective_flip_phi = "0:(t%15)"#@param {type:"string"}
    perspective_flip_gamma = "0:(0)"#@param {type:"string"}
    perspective_flip_fv = "0:(53)"#@param {type:"string"}
    noise_schedule = "0: (0.08)"#@param {type:"string"}
    strength_schedule = "0: (0.6)"#@param {type:"string"}
    contrast_schedule = "0: (1.0)"#@param {type:"string"}
    cfg_scale_schedule = "0: (7)"
    fov_schedule = "0: (40)"
    near_schedule = "0: (200)"
    far_schedule = "0: (10000)"
    seed_schedule = "0: (t%4294967293)"

    #@markdown ####**Coherence:**
    color_coherence = 'Match Frame 0 LAB' #@param ['None', 'Match Frame 0 HSV', 'Match Frame 0 LAB', 'Match Frame 0 RGB'] {type:'string'}
    diffusion_cadence = '1' #@param ['1','2','3','4','5','6','7','8'] {type:'string'}

    #@markdown ####**3D Depth Warping:**
    use_depth_warping = True #@param {type:"boolean"}
    midas_weight = 0.3#@param {type:"number"}
    near_plane = 200#deprecated see schedule
    far_plane = 10000#deprecated
    fov = 40#@param {type:"number"}#deprecated
    padding_mode = 'border'#@param ['border', 'reflection', 'zeros'] {type:'string'}
    sampling_mode = 'bicubic'#@param ['bicubic', 'bilinear', 'nearest'] {type:'string'}
    save_depth_maps = False #@param {type:"boolean"}

    #@markdown ####**Video Input:**
    video_init_path ='/content/video_in.mp4'#@param {type:"string"}
    extract_nth_frame = 1#@param {type:"number"}
    overwrite_extracted_frames = True #@param {type:"boolean"}
    use_mask_video = False #@param {type:"boolean"}
    video_mask_path ='/content/video_in.mp4'#@param {type:"string"}

    #@markdown ####**Interpolation:**
    interpolate_key_frames = False #@param {type:"boolean"}
    interpolate_x_frames = 4 #@param {type:"number"}
    
    #@markdown ####**Resume Animation:**
    resume_from_timestring = False #@param {type:"boolean"}
    resume_timestring = "20220829210106" #@param {type:"string"}

    return locals()

def DeforumPrompts():
    return r"""[
    "a beautiful forest by Asher Brown Durand, trending on Artstation",
    "a beautiful portrait of a woman by Artgerm, trending on Artstation"
]
"""

def DeforumAnimPrompts():
    return r"""{
    "0": "apple:`where(cos(6.28*t/10)>0, 2*cos(6.28*t/10), 0.001)`, strawberry:`where(cos(6.28*t/10)<0, -2*cos(6.28*t/10), 0.001)`, snow, detailed painting by greg rutkowski --neg apple:`where(cos(6.28*t/10)<0, -2*cos(6.28*t/10), 0.001)`, strawberry:`where(cos(6.28*t/10)>0, 2*cos(6.28*t/10), 0.001)`",
    "60": "a beautiful (((banana))), trending on Artstation",
    "80": "a beautiful coconut --neg photo, realistic",
    "100": "a beautiful durian, trending on Artstation"
}
"""

def DeforumArgs():
    #@markdown **Image Settings**
    W = 512 #@param
    H = 512 #@param
    W, H = map(lambda x: x - x % 64, (W, H))  # resize to integer multiple of 64

    #@markdonw **Webui stuff**
    restore_faces = False
    tiling = False
    enable_hr = False
    firstphase_width = 0
    firstphase_height = 0
    seed_enable_extras = False
    subseed = -1
    subseed_strength = 0
    seed_resize_from_w = 0
    seed_resize_from_h = 0

    #@markdown **Sampling Settings**
    seed = -1 #@param
    sampler = 'klms' #@param ["klms","dpm2","dpm2_ancestral","heun","euler","euler_ancestral","plms", "ddim"]
    steps = 21 #@param
    scale = 7 #@param
    ddim_eta = 0.0 #@param
    dynamic_threshold = None
    static_threshold = None   

    #@markdown **Save & Display Settings**
    save_samples = True #@param {type:"boolean"}
    save_settings = True #@param {type:"boolean"}
    display_samples = True #@param {type:"boolean"}
    save_sample_per_step = False #@param {type:"boolean"}
    show_sample_per_step = False #@param {type:"boolean"}

    #@markdown **Prompt Settings**
    prompt_weighting = False #@param {type:"boolean"}
    normalize_prompt_weights = True #@param {type:"boolean"}
    log_weighted_subprompts = False #@param {type:"boolean"}

    #@markdown **Batch Settings**
    n_batch = 1 #@param
    batch_name = "Deforum" #@param {type:"string"}
    filename_format = "{timestring}_{index}_{prompt}.png" #@param ["{timestring}_{index}_{seed}.png","{timestring}_{index}_{prompt}.png"]
    seed_behavior = "iter" #@param ["iter","fixed","random", "schedule"]
    make_grid = False #@param {type:"boolean"}
    grid_rows = 2 #@param 
    outdir = ""#get_output_folder(output_path, batch_name)

    #@markdown **Init Settings**
    use_init = False #@param {type:"boolean"}
    strength = 0.0 #@param {type:"number"}
    strength_0_no_init = True # Set the strength to 0 automatically when no init image is used
    init_image = "https://user-images.githubusercontent.com/14872007/195867706-d067cdc6-28cd-450b-a61e-55e25bc67010.png" #@param {type:"string"}
    # Whiter areas of the mask are areas that change more
    use_mask = False #@param {type:"boolean"}
    use_alpha_as_mask = False # use the alpha channel of the init image as the mask
    mask_file = "https://www.filterforge.com/wiki/images/archive/b/b7/20080927223728%21Polygonal_gradient_thumb.jpg" #@param {type:"string"}
    invert_mask = False #@param {type:"boolean"}
    # Adjust mask image, 1.0 is no adjustment. Should be positive numbers.
    mask_contrast_adjust = 1.0  #@param {type:"number"}
    mask_brightness_adjust = 1.0  #@param {type:"number"}
    # Overlay the masked image at the end of the generation so it does not get degraded by encoding and decoding
    overlay_mask = True  # {type:"boolean"}
    # Blur edges of final overlay mask, if used. Minimum = 0 (no blur)
    mask_overlay_blur = 5 # {type:"number"}

    n_samples = 1 # doesnt do anything
    precision = 'autocast' 
    C = 4
    f = 8

    prompt = ""
    timestring = ""
    init_latent = None
    init_sample = None
    init_c = None

    parseq_manifest = None

    return locals()
    
def DeforumOutputArgs():
    skip_video_for_run_all = False #@param {type: 'boolean'}
    fps = 12 #@param {type:"number"}
    #@markdown **Manual Settings**
    use_manual_settings = False #@param {type:"boolean"}
    image_path = "/content/drive/MyDrive/AI/StableDiffusion/2022-09/20220903000939_%05d.png" #@param {type:"string"}
    mp4_path = "/content/drive/MyDrive/AI/StableDiffusion/content/drive/MyDrive/AI/StableDiffusion/2022-09/kabachuha/2022-09/20220903000939.mp4" #@param {type:"string"}
    ffmpeg_location = "ffmpeg"
    add_soundtrack = False
    soundtrack_path = "snowfall.mp3"
    render_steps = False  #@param {type: 'boolean'}
    path_name_modifier = "x0_pred" #@param ["x0_pred","x"]
    max_video_frames = 200 #@param {type:"string"}
    return locals()
    
import gradio as gr
import os
import time
from types import SimpleNamespace

i1_store = "<p style=\"font-weight:bold;margin-bottom:0.75em\">Deforum v0.5-webui-beta</p>"

def setup_deforum_setting_dictionary(self, is_img2img, is_extension = True):
    d = SimpleNamespace(**DeforumArgs()) #default args
    da = SimpleNamespace(**DeforumAnimArgs()) #default anim args
    dv = SimpleNamespace(**DeforumOutputArgs()) #default video args
    if not is_extension:
        with gr.Row():
            btn = gr.Button("Click here after the generation to show the video")
        with gr.Row():
            i1 = gr.HTML(i1_store, elem_id='deforum_header')
    else:
        btn = i1 = gr.HTML("")
    
    with gr.Accordion("Info and links", open=False):
        i2 = gr.HTML("<p>Made by deforum.github.io, port for AUTOMATIC1111's webui maintained by kabachuha</p>")
        i3 = gr.HTML("<p>Original Deforum Github repo  github.com/deforum/stable-diffusion</p>")
        i4 = gr.HTML("<p>This fork for auto1111's webui github.com/deforum-art/deforum-for-automatic1111-webui</p>")
        i5 = gr.HTML("<p>Join the official Deforum Discord discord.gg/deforum to share your creations and suggestions</p>")
        i6 = gr.HTML("<p>User guide for v0.5 docs.google.com/document/d/1pEobUknMFMkn8F5TMsv8qRzamXX_75BShMMXV8IFslI/edit</p>")
        i7 = gr.HTML("<p>Math keyframing explanation docs.google.com/document/d/1pfW1PwbDIuW0cv-dnuyYj1UzPqe23BlSLTJsqazffXM/edit?usp=sharing</p>")
    
    if not is_extension:
        def show_vid():
            return {
                i1: gr.update(value=i1_store, visible=True)
            }
        
        btn.click(
            show_vid,
            [],
            [i1]
            )
    
    with gr.Tab('Run'):
        i25 = gr.HTML("<p style=\"font-weight:bold;margin-bottom:0.75em\">Run settings</p>")
        
        i8 = gr.HTML("<p style=\"font-weight:bold;margin-bottom:0.75em\">Import settings from file</p>")
        with gr.Row():
            override_settings_with_file = gr.Checkbox(label="Override settings", value=False, interactive=True)
            custom_settings_file = gr.Textbox(label="Custom settings file", lines=1, interactive=True)
        
        # Sampling settings START
        i26 = gr.HTML("<p style=\"margin-bottom:0.75em\">Sampling settings</p>")
        i27 = gr.HTML("")
        i28 = gr.HTML("")#TODO cleanup
        i29 = gr.HTML("")
        #with gr.Row():
        override_these_with_webui = gr.Checkbox(label="override_these_with_webui", value=False, interactive=True)
        i30 = gr.HTML("")
        with gr.Row():
            W = gr.Slider(label="W", minimum=64, maximum=2048, step=64, value=d.W, interactive=True)
        with gr.Row():
            H = gr.Slider(label="H", minimum=64, maximum=2048, step=64, value=d.W, interactive=True)
        with gr.Row():
            restore_faces = gr.Checkbox(label='Restore faces', value=False, visible=len(sh.face_restorers) > 1)
            tiling = gr.Checkbox(label='Tiling', value=False)
            enable_hr = gr.Checkbox(label='Highres. fix', value=False)
        with gr.Row(visible=False) as hr_options:
            firstphase_width = gr.Slider(minimum=0, maximum=1024, step=64, label="Firstpass width", value=0)
            firstphase_height = gr.Slider(minimum=0, maximum=1024, step=64, label="Firstpass height", value=0)
        with gr.Row():
            seed = gr.Number(label="seed", value=d.seed, interactive=True, precision=0)
            from modules.sd_samplers import samplers_for_img2img
            sampler = gr.Dropdown(label="sampler", choices=[x.name for x in samplers_for_img2img], value=samplers_for_img2img[0].name, type="index", elem_id="sampler", interactive=True)
        with gr.Row():
            seed_enable_extras = gr.Checkbox(label="Enable extras", value=False)
            subseed = gr.Number(label="subseed", value=d.subseed, interactive=True, precision=0)
            subseed_strength = gr.Slider(label="subseed_strength", minimum=0, maximum=1, step=0.01, value=d.subseed_strength, interactive=True)
        with gr.Row():
            seed_resize_from_w = gr.Slider(minimum=0, maximum=2048, step=64, label="Resize seed from width", value=0)
            seed_resize_from_h = gr.Slider(minimum=0, maximum=2048, step=64, label="Resize seed from height", value=0)
        with gr.Row():
            steps = gr.Slider(label="steps", minimum=0, maximum=200, step=1, value=d.steps, interactive=True)
        with gr.Row():
            ddim_eta = gr.Number(label="ddim_eta", value=d.ddim_eta, interactive=True)
            n_batch = gr.Number(label="n_batch", value=d.n_batch, interactive=True, precision=0)
            make_grid = gr.Checkbox(label="make_grid", value=d.make_grid, interactive=True)
            grid_rows = gr.Number(label="grid_rows", value=d.n_batch, interactive=True, precision=0)
            
        with gr.Row():
            save_settings = gr.Checkbox(label="save_settings", value=d.save_settings, interactive=True)
        with gr.Row():
            save_samples = gr.Checkbox(label="save_samples", value=d.save_samples, interactive=True)
            display_samples = gr.Checkbox(label="display_samples", value=False, interactive=False)
        with gr.Row():
            save_sample_per_step = gr.Checkbox(label="save_sample_per_step", value=d.save_sample_per_step, interactive=True)
            show_sample_per_step = gr.Checkbox(label="show_sample_per_step", value=False, interactive=False)
        # Sampling settings END
        
        # Batch settings START
        i31 = gr.HTML("<p style=\"margin-bottom:0.75em\">Batch settings</p>")
        with gr.Row():
            batch_name = gr.Textbox(label="batch_name", lines=1, interactive=True, value = d.batch_name)
        with gr.Row():    
            filename_format = gr.Textbox(label="filename_format", lines=1, interactive=True, value = d.filename_format)
        with gr.Row():
            seed_behavior = gr.Dropdown(label="seed_behavior", choices=['iter', 'fixed', 'random', 'schedule'], value=d.seed_behavior, type="value", elem_id="seed_behavior", interactive=True)
        # output - made in run
        # Batch settings END
            
    with gr.Tab('Keyframes'):
        # Animation settings START
        #TODO make a some sort of the original dictionary parsing
        i9 = gr.HTML("<p style=\"font-weight:bold;margin-bottom:0.75em\">Animation settings</p>")
        with gr.Row():
            animation_mode = gr.Dropdown(label="animation_mode", choices=['2D', '3D', 'Video Input'], value=da.animation_mode, type="value", elem_id="animation_mode", interactive=True)
            max_frames = gr.Number(label="max_frames", value=da.max_frames, interactive=True, precision=0)
            border = gr.Dropdown(label="border", choices=['replicate', 'wrap'], value=da.border, type="value", elem_id="border", interactive=True)
        
        
        i10 = gr.HTML("<p style=\"margin-bottom:0.75em\">Motion parameters:</p>")
        i11 = gr.HTML("<p style=\"margin-bottom:0.75em\">2D and 3D settings</p>")
        with gr.Row():
            angle = gr.Textbox(label="angle", lines=1, value = da.angle, interactive=True)
        with gr.Row():
            zoom = gr.Textbox(label="zoom", lines=1, value = da.zoom, interactive=True)
        with gr.Row():
            translation_x = gr.Textbox(label="translation_x", lines=1, value = da.translation_x, interactive=True)
        with gr.Row():
            translation_y = gr.Textbox(label="translation_y", lines=1, value = da.translation_y, interactive=True)
        i33 = gr.HTML("<p style=\"margin-bottom:0.75em\">3D settings</p>")
        with gr.Row():
            translation_z = gr.Textbox(label="translation_z", lines=1, value = da.translation_z, interactive=True)
        with gr.Row():
            rotation_3d_x = gr.Textbox(label="rotation_3d_x", lines=1, value = da.rotation_3d_x, interactive=True)
        with gr.Row():
            rotation_3d_y = gr.Textbox(label="rotation_3d_y", lines=1, value = da.rotation_3d_y, interactive=True)
        with gr.Row():
            rotation_3d_z = gr.Textbox(label="rotation_3d_z", lines=1, value = da.rotation_3d_z, interactive=True)
        i12 = gr.HTML("<p style=\"margin-bottom:0.75em\">Prespective flip — Low VRAM pseudo-3D mode:</p>")
        with gr.Row():
            flip_2d_perspective = gr.Checkbox(label="flip_2d_perspective", value=da.flip_2d_perspective, interactive=True)
        with gr.Row():
            perspective_flip_theta = gr.Textbox(label="perspective_flip_theta", lines=1, value = da.perspective_flip_theta, interactive=True)
        with gr.Row():
            perspective_flip_phi = gr.Textbox(label="perspective_flip_phi", lines=1, value = da.perspective_flip_phi, interactive=True)
        with gr.Row():
            perspective_flip_gamma = gr.Textbox(label="perspective_flip_gamma", lines=1, value = da.perspective_flip_gamma, interactive=True)
        with gr.Row():
            perspective_flip_fv = gr.Textbox(label="perspective_flip_fv", lines=1, value = da.perspective_flip_fv, interactive=True)
        i34 = gr.HTML("<p style=\"margin-bottom:0.75em\">Generation settings:</p>")
        with gr.Row():
            noise_schedule = gr.Textbox(label="noise_schedule", lines=1, value = da.noise_schedule, interactive=True)
        with gr.Row():
            strength_schedule = gr.Textbox(label="strength_schedule", lines=1, value = da.strength_schedule, interactive=True)
        with gr.Row():
            contrast_schedule = gr.Textbox(label="contrast_schedule", lines=1, value = da.contrast_schedule, interactive=True)
        with gr.Row():
            cfg_scale_schedule = gr.Textbox(label="cfg_scale_schedule", lines=1, value = da.cfg_scale_schedule, interactive=True)
        i27 = gr.HTML("<p style=\"margin-bottom:0.75em\">3D Fov settings:</p>")
        with gr.Row():
            fov_schedule = gr.Textbox(label="fov_schedule", lines=1, value = da.fov_schedule, interactive=True)
        with gr.Row():
            near_schedule = gr.Textbox(label="near_schedule", lines=1, value = da.near_schedule, interactive=True)
        with gr.Row():
            far_schedule = gr.Textbox(label="far_schedule", lines=1, value = da.far_schedule, interactive=True)
        i36 = gr.HTML("<p style=\"margin-bottom:0.75em\">To enable seed schedule select seed behavior — 'schedule'</p>")
        with gr.Row():
            seed_schedule = gr.Textbox(label="seed_schedule", lines=1, value = da.seed_schedule, interactive=True)
        
        i13 = gr.HTML("<p style=\"margin-bottom:0.75em\">Coherence:</p>")
        with gr.Row():
            color_coherence = gr.Dropdown(label="color_coherence", choices=['None', 'Match Frame 0 HSV', 'Match Frame 0 LAB', 'Match Frame 0 RGB'], value=da.color_coherence, type="value", elem_id="color_coherence", interactive=True)
            diffusion_cadence = gr.Slider(label="diffusion_cadence", minimum=1, maximum=8, step=1, value=1, interactive=True)
            
        i14 = gr.HTML("<p style=\"margin-bottom:0.75em\">3D Depth Warping:</p>")
        with gr.Row():
            use_depth_warping = gr.Checkbox(label="use_depth_warping", value=da.use_depth_warping, interactive=True)
        with gr.Row():
            midas_weight = gr.Number(label="midas_weight", value=da.midas_weight, interactive=True)
            near_plane = gr.Number(label="near_plane", value=da.near_plane, interactive=True)
            far_plane = gr.Number(label="far_plane", value=da.far_plane, interactive=True)
            fov = gr.Number(label="fov", value=da.fov, interactive=True)
            padding_mode = gr.Dropdown(label="padding_mode", choices=['border', 'reflection', 'zeros'], value=da.padding_mode, type="value", elem_id="padding_mode", interactive=True)
            sampling_mode = gr.Dropdown(label="sampling_mode", choices=['bicubic', 'bilinear', 'nearest'], value=da.sampling_mode, type="value", elem_id="sampling_mode", interactive=True)
            save_depth_maps = gr.Checkbox(label="save_depth_maps", value=da.save_depth_maps, interactive=True)
    
    # Animation settings END
    
    # Prompts settings START    
    with gr.Tab('Prompts'):
        i18 = gr.HTML("<p style=\"font-weight:bold;margin-bottom:0.75em\">Prompts</p>")
        i19 = gr.HTML("<p>`animation_mode: None` batches on list of *prompts*. (Batch mode disabled atm, only animation_prompts are working)</p>")
        i20 = gr.HTML("<p style=\"font-weight:bold\">*Important change from vanilla Deforum!*</p>")
        i21 = gr.HTML("<p style=\"font-weight:italic\">This script uses the built-in webui weighting settings.</p>")
        i22 = gr.HTML("<p style=\"font-weight:italic\">So if you want to use math functions as prompt weights,</p>")
        i23 = gr.HTML("<p style=\"font-weight:italic\">keep the values above zero in both parts</p>")
        i24 = gr.HTML("<p style=\"font-weight:italic\">Negative prompt part can be specified with --neg</p>")
        with gr.Row():
            prompts = gr.Textbox(label="batch_prompts (disabled atm)", lines=8, interactive=False, value = DeforumPrompts(), visible = True) # TODO
        with gr.Row():
            animation_prompts = gr.Textbox(label="animation_prompts", lines=8, interactive=True, value = DeforumAnimPrompts())
    
    # Prompts settings END
    
    with gr.Tab('Init'):
        # Init settings START
        i32 = gr.HTML("<p style=\"margin-bottom:0.75em\">Init settings</p>")
        with gr.Row():
            use_init = gr.Checkbox(label="use_init", value=d.use_init, interactive=True, visible=True)
            from_img2img_instead_of_link = gr.Checkbox(label="from_img2img_instead_of_link", value=False, interactive=False, visible=True)
        with gr.Row():
            strength_0_no_init = gr.Checkbox(label="strength_0_no_init", value=True, interactive=True)
            strength = gr.Slider(label="strength", minimum=0, maximum=1, step=0.02, value=0, interactive=True)
        with gr.Row():
            init_image = gr.Textbox(label="init_image", lines=1, interactive=True, value = d.init_image)
        with gr.Row():
            use_mask = gr.Checkbox(label="use_mask", value=d.use_mask, interactive=True)
            use_alpha_as_mask = gr.Checkbox(label="use_alpha_as_mask", value=d.use_alpha_as_mask, interactive=True)
            invert_mask = gr.Checkbox(label="invert_mask", value=d.invert_mask, interactive=True)
            overlay_mask = gr.Checkbox(label="overlay_mask", value=d.overlay_mask, interactive=True)
        with gr.Row():
            mask_file = gr.Textbox(label="mask_file", lines=1, interactive=True, value = d.mask_file)
        with gr.Row():
            mask_contrast_adjust = gr.Number(label="mask_contrast_adjust", value=d.mask_contrast_adjust, interactive=True)
            mask_brightness_adjust = gr.Number(label="mask_brightness_adjust", value=d.mask_brightness_adjust, interactive=True)
            mask_overlay_blur = gr.Number(label="mask_overlay_blur", value=d.mask_overlay_blur, interactive=True)
        i15 = gr.HTML("<p style=\"margin-bottom:0.75em\">Video Input:</p>")
        with gr.Row():
            video_init_path = gr.Textbox(label="video_init_path", lines=1, value = da.video_init_path, interactive=True)
        with gr.Row():
            extract_nth_frame = gr.Number(label="extract_nth_frame", value=da.extract_nth_frame, interactive=True, precision=0)
            overwrite_extracted_frames = gr.Checkbox(label="overwrite_extracted_frames", value=False, interactive=True)
            use_mask_video = gr.Checkbox(label="use_mask_video", value=False, interactive=True)
        with gr.Row():
            video_mask_path = gr.Textbox(label="video_mask_path", lines=1, value = da.video_mask_path, interactive=True)
        
        i16 = gr.HTML("<p style=\"margin-bottom:0.75em\">Interpolation (turned off atm)</p>")
        with gr.Row():
            interpolate_key_frames = gr.Checkbox(label="interpolate_key_frames", value=da.interpolate_key_frames, interactive=False, visible = False)
            interpolate_x_frames = gr.Number(label="interpolate_x_frames", value=da.interpolate_x_frames, interactive=False, precision=0, visible = False)#TODO
        
        i17 = gr.HTML("<p style=\"margin-bottom:0.75em\">Resume animation:</p>")
        with gr.Row():
            resume_from_timestring = gr.Checkbox(label="resume_from_timestring", value=da.resume_from_timestring, interactive=True)
            resume_timestring = gr.Textbox(label="resume_timestring", lines=1, value = da.resume_timestring, interactive=True)
        # Init settings END

    with gr.Tab('Parseq'):
        i37 = gr.HTML("<p style=\"margin-bottom:0.75em\">Import a <a style'color:blue;' target='_blank' href='https://sd-parseq.web.app/deforum'>Parseq manifest</a>. Overrides Prompts and most Keyframe settings.</p>")
        with gr.Row():            
            parseq_manifest = gr.Textbox(label="parseq_manifest", lines=4, value = d.parseq_manifest, interactive=True)

    with gr.Tab('Video output'):
        # Video output settings START
        i35 = gr.HTML("<p style=\"margin-bottom:0.75em\">Video output settings</p>")
        
        with gr.Row():
            skip_video_for_run_all = gr.Checkbox(label="skip_video_for_run_all", value=dv.skip_video_for_run_all, interactive=True)
            fps = gr.Number(label="fps", value=dv.fps, interactive=True)
            output_format = gr.Dropdown(label="output_format", choices=['PIL gif', 'FFMPEG mp4'], value='PIL gif', type="value", elem_id="output_format", interactive=True)
        with gr.Row():
            ffmpeg_location = gr.Textbox(label="ffmpeg_location", lines=1, interactive=True, value = dv.ffmpeg_location)
            add_soundtrack = gr.Checkbox(label="add_soundtrack", value=dv.add_soundtrack, interactive=True)
            soundtrack_path = gr.Textbox(label="soundtrack_path", lines=1, interactive=True, value = dv.soundtrack_path)
        with gr.Row():
            use_manual_settings = gr.Checkbox(label="use_manual_settings", value=dv.use_manual_settings, interactive=True)
            render_steps = gr.Checkbox(label="render_steps", value=dv.render_steps, interactive=True)
        with gr.Row():
            max_video_frames = gr.Number(label="max_video_frames", value=200, interactive=True)
            path_name_modifier = gr.Dropdown(label="path_name_modifier", choices=['x0_pred', 'x'], value=dv.path_name_modifier, type="value", elem_id="path_name_modifier", interactive=True)
            
        with gr.Row():
            image_path = gr.Textbox(label="image_path", lines=1, interactive=True, value = dv.image_path)
        with gr.Row():
            mp4_path = gr.Textbox(label="mp4_path", lines=1, interactive=True, value = dv.mp4_path)
        # Video output settings END
    return locals()
    
def setup_deforum_setting_ui(self, is_img2img, is_extension = True):
    ds = SimpleNamespace(**setup_deforum_setting_dictionary(self, is_img2img, is_extension))
<<<<<<< HEAD
    return [ds.btn, ds.override_settings_with_file, ds.custom_settings_file, ds.animation_mode, ds.max_frames, ds.border, ds.angle, ds.zoom, ds.translation_x, ds.translation_y, ds.translation_z, ds.rotation_3d_x, ds.rotation_3d_y, ds.rotation_3d_z, ds.flip_2d_perspective, ds.perspective_flip_theta, ds.perspective_flip_phi, ds.perspective_flip_gamma, ds.perspective_flip_fv, ds.noise_schedule, ds.strength_schedule, ds.contrast_schedule, ds.cfg_scale_schedule, ds.fov_schedule, ds.near_schedule, ds.far_schedule, ds.seed_schedule, ds.color_coherence, ds.diffusion_cadence, ds.use_depth_warping, ds.midas_weight, ds.near_plane, ds.far_plane, ds.fov, ds.padding_mode, ds.sampling_mode, ds.save_depth_maps, ds.video_init_path, ds.extract_nth_frame, ds.overwrite_extracted_frames, ds.use_mask_video, ds.video_mask_path, ds.interpolate_key_frames, ds.interpolate_x_frames, ds.resume_from_timestring, ds.resume_timestring, ds.prompts, ds.animation_prompts, ds.W, ds.H, ds.restore_faces, ds.tiling, ds.enable_hr, ds.firstphase_width, ds.firstphase_height, ds.seed, ds.sampler, ds.seed_enable_extras, ds.subseed, ds.subseed_strength, ds.seed_resize_from_w, ds.seed_resize_from_h, ds.steps, ds.ddim_eta, ds.n_batch, ds.make_grid, ds.grid_rows, ds.save_settings, ds.save_samples, ds.display_samples, ds.save_sample_per_step, ds.show_sample_per_step, ds.override_these_with_webui, ds.batch_name, ds.filename_format, ds.seed_behavior, ds.use_init, ds.from_img2img_instead_of_link, ds.strength_0_no_init, ds.strength, ds.init_image, ds.use_mask, ds.use_alpha_as_mask, ds.invert_mask, ds.overlay_mask, ds.mask_file, ds.mask_brightness_adjust, ds.mask_overlay_blur, ds.skip_video_for_run_all, ds.fps, ds.output_format, ds.ffmpeg_location, ds.add_soundtrack, ds.soundtrack_path, ds.use_manual_settings, ds.render_steps, ds.max_video_frames, ds.path_name_modifier, ds.image_path, ds.mp4_path, ds.parseq_manifest, ds.i1, ds.i2, ds.i3, ds.i4, ds.i5, ds.i6, ds.i7, ds.i8, ds.i9, ds.i10, ds.i11, ds.i12, ds.i13, ds.i14, ds.i15, ds.i16, ds.i17, ds.i18, ds.i19, ds.i20, ds.i21, ds.i22, ds.i23, ds.i24, ds.i25, ds.i26, ds.i27, ds.i28, ds.i29, ds.i30, ds.i31, ds.i32, ds.i33, ds.i34, ds.i35, ds.i36, ds.i37]
=======
    return [ds.btn, ds.override_settings_with_file, ds.custom_settings_file, ds.animation_mode, ds.max_frames, ds.border, ds.angle, ds.zoom, ds.translation_x, ds.translation_y, ds.translation_z, ds.rotation_3d_x, ds.rotation_3d_y, ds.rotation_3d_z, ds.flip_2d_perspective, ds.perspective_flip_theta, ds.perspective_flip_phi, ds.perspective_flip_gamma, ds.perspective_flip_fv, ds.noise_schedule, ds.strength_schedule, ds.contrast_schedule, ds.cfg_scale_schedule, ds.fov_schedule, ds.near_schedule, ds.far_schedule, ds.seed_schedule, ds.color_coherence, ds.diffusion_cadence, ds.use_depth_warping, ds.midas_weight, ds.near_plane, ds.far_plane, ds.fov, ds.padding_mode, ds.sampling_mode, ds.save_depth_maps, ds.video_init_path, ds.extract_nth_frame, ds.overwrite_extracted_frames, ds.use_mask_video, ds.video_mask_path, ds.interpolate_key_frames, ds.interpolate_x_frames, ds.resume_from_timestring, ds.resume_timestring, ds.prompts, ds.animation_prompts, ds.W, ds.H, ds.restore_faces, ds.tiling, ds.enable_hr, ds.firstphase_width, ds.firstphase_height, ds.seed, ds.sampler, ds.seed_enable_extras, ds.subseed, ds.subseed_strength, ds.seed_resize_from_w, ds.seed_resize_from_h, ds.steps, ds.ddim_eta, ds.n_batch, ds.make_grid, ds.grid_rows, ds.save_settings, ds.save_samples, ds.display_samples, ds.save_sample_per_step, ds.show_sample_per_step, ds.override_these_with_webui, ds.batch_name, ds.filename_format, ds.seed_behavior, ds.use_init, ds.from_img2img_instead_of_link, ds.strength_0_no_init, ds.strength, ds.init_image, ds.use_mask, ds.use_alpha_as_mask, ds.invert_mask, ds.overlay_mask, ds.mask_file, ds.mask_contrast_adjust, ds.mask_brightness_adjust, ds.mask_overlay_blur, ds.skip_video_for_run_all, ds.fps, ds.output_format, ds.ffmpeg_location, ds.add_soundtrack, ds.soundtrack_path, ds.use_manual_settings, ds.render_steps, ds.max_video_frames, ds.path_name_modifier, ds.image_path, ds.mp4_path, ds.i1, ds.i2, ds.i3, ds.i4, ds.i5, ds.i6, ds.i7, ds.i8, ds.i9, ds.i10, ds.i11, ds.i12, ds.i13, ds.i14, ds.i15, ds.i16, ds.i17, ds.i18, ds.i19, ds.i20, ds.i21, ds.i22, ds.i23, ds.i24, ds.i25, ds.i26, ds.i27, ds.i28, ds.i29, ds.i30, ds.i31, ds.i32, ds.i33, ds.i34, ds.i35, ds.i36]
>>>>>>> 498d7b6d

def pack_anim_args(animation_mode, max_frames, border, angle, zoom, translation_x, translation_y, translation_z, rotation_3d_x, rotation_3d_y, rotation_3d_z, flip_2d_perspective, perspective_flip_theta, perspective_flip_phi, perspective_flip_gamma, perspective_flip_fv, noise_schedule, strength_schedule, contrast_schedule, cfg_scale_schedule, fov_schedule, near_schedule, far_schedule, seed_schedule, color_coherence, diffusion_cadence, use_depth_warping, midas_weight, near_plane, far_plane, fov, padding_mode, sampling_mode, save_depth_maps, video_init_path, extract_nth_frame, overwrite_extracted_frames, use_mask_video, video_mask_path, interpolate_key_frames, interpolate_x_frames, resume_from_timestring, resume_timestring):
    return locals()

<<<<<<< HEAD
def pack_args(W, H, restore_faces, tiling, enable_hr, firstphase_width, firstphase_height, seed, sampler, seed_enable_extras, subseed, subseed_strength, seed_resize_from_w, seed_resize_from_h, steps, ddim_eta, n_batch, make_grid, grid_rows, save_settings, save_samples, display_samples, save_sample_per_step, show_sample_per_step, override_these_with_webui, batch_name, filename_format, seed_behavior, use_init, from_img2img_instead_of_link, strength_0_no_init, strength, init_image, use_mask, use_alpha_as_mask, invert_mask, overlay_mask, mask_file, mask_brightness_adjust, mask_overlay_blur, parseq_manifest):
=======
def pack_args(W, H, restore_faces, tiling, enable_hr, firstphase_width, firstphase_height, seed, sampler, seed_enable_extras, subseed, subseed_strength, seed_resize_from_w, seed_resize_from_h, steps, ddim_eta, n_batch, make_grid, grid_rows, save_settings, save_samples, display_samples, save_sample_per_step, show_sample_per_step, override_these_with_webui, batch_name, filename_format, seed_behavior, use_init, from_img2img_instead_of_link, strength_0_no_init, strength, init_image, use_mask, use_alpha_as_mask, invert_mask, overlay_mask, mask_file, mask_contrast_adjust, mask_brightness_adjust, mask_overlay_blur):
>>>>>>> 498d7b6d
    precision = 'autocast' 
    scale = 7
    C = 4
    f = 8
    prompt = ""
    timestring = ""
    init_latent = None
    init_sample = None
    init_c = None
    parseq_manifest
    return locals()
    
def pack_video_args(skip_video_for_run_all, fps, output_format, ffmpeg_location, add_soundtrack, soundtrack_path, use_manual_settings, render_steps, max_video_frames, path_name_modifier, image_path, mp4_path):
    return locals()
    
<<<<<<< HEAD
def process_args(self, p, override_settings_with_file, custom_settings_file, animation_mode, max_frames, border, angle, zoom, translation_x, translation_y, translation_z, rotation_3d_x, rotation_3d_y, rotation_3d_z, flip_2d_perspective, perspective_flip_theta, perspective_flip_phi, perspective_flip_gamma, perspective_flip_fv, noise_schedule, strength_schedule, contrast_schedule, cfg_scale_schedule, fov_schedule, near_schedule, far_schedule, seed_schedule, color_coherence, diffusion_cadence, use_depth_warping, midas_weight, near_plane, far_plane, fov, padding_mode, sampling_mode, save_depth_maps, video_init_path, extract_nth_frame, overwrite_extracted_frames, use_mask_video, video_mask_path, interpolate_key_frames, interpolate_x_frames, resume_from_timestring, resume_timestring, prompts, animation_prompts, W, H, restore_faces, tiling, enable_hr, firstphase_width, firstphase_height, seed, sampler, seed_enable_extras, subseed, subseed_strength, seed_resize_from_w, seed_resize_from_h, steps, ddim_eta, n_batch, make_grid, grid_rows, save_settings, save_samples, display_samples, save_sample_per_step, show_sample_per_step, override_these_with_webui, batch_name, filename_format, seed_behavior, use_init, from_img2img_instead_of_link, strength_0_no_init, strength, init_image, use_mask, use_alpha_as_mask, invert_mask, overlay_mask, mask_file, mask_brightness_adjust, mask_overlay_blur, skip_video_for_run_all, fps, output_format, ffmpeg_location, add_soundtrack, soundtrack_path, use_manual_settings, render_steps, max_video_frames, path_name_modifier, image_path, mp4_path, parseq_manifest, i1, i2, i3, i4, i5, i6, i7, i8, i9, i10, i11, i12, i13, i14, i15, i16, i17, i18, i19, i20, i21, i22, i23, i24, i25, i26, i27, i28, i29, i30, i31, i32, i33, i34, i35, i36, i37):

    args_dict = pack_args(W, H, restore_faces, tiling, enable_hr, firstphase_width, firstphase_height, seed, sampler, seed_enable_extras, subseed, subseed_strength, seed_resize_from_w, seed_resize_from_h, steps, ddim_eta, n_batch, make_grid, grid_rows, save_settings, save_samples, display_samples, save_sample_per_step, show_sample_per_step, override_these_with_webui, batch_name, filename_format, seed_behavior, use_init, from_img2img_instead_of_link, strength_0_no_init, strength, init_image, use_mask, use_alpha_as_mask, invert_mask, overlay_mask, mask_file, mask_brightness_adjust, mask_overlay_blur, parseq_manifest)
=======
def process_args(self, p, override_settings_with_file, custom_settings_file, animation_mode, max_frames, border, angle, zoom, translation_x, translation_y, translation_z, rotation_3d_x, rotation_3d_y, rotation_3d_z, flip_2d_perspective, perspective_flip_theta, perspective_flip_phi, perspective_flip_gamma, perspective_flip_fv, noise_schedule, strength_schedule, contrast_schedule, cfg_scale_schedule, fov_schedule, near_schedule, far_schedule, seed_schedule, color_coherence, diffusion_cadence, use_depth_warping, midas_weight, near_plane, far_plane, fov, padding_mode, sampling_mode, save_depth_maps, video_init_path, extract_nth_frame, overwrite_extracted_frames, use_mask_video, video_mask_path, interpolate_key_frames, interpolate_x_frames, resume_from_timestring, resume_timestring, prompts, animation_prompts, W, H, restore_faces, tiling, enable_hr, firstphase_width, firstphase_height, seed, sampler, seed_enable_extras, subseed, subseed_strength, seed_resize_from_w, seed_resize_from_h, steps, ddim_eta, n_batch, make_grid, grid_rows, save_settings, save_samples, display_samples, save_sample_per_step, show_sample_per_step, override_these_with_webui, batch_name, filename_format, seed_behavior, use_init, from_img2img_instead_of_link, strength_0_no_init, strength, init_image, use_mask, use_alpha_as_mask, invert_mask, overlay_mask, mask_file, mask_contrast_adjust, mask_brightness_adjust, mask_overlay_blur, skip_video_for_run_all, fps, output_format, ffmpeg_location, add_soundtrack, soundtrack_path, use_manual_settings, render_steps, max_video_frames, path_name_modifier, image_path, mp4_path, i1, i2, i3, i4, i5, i6, i7, i8, i9, i10, i11, i12, i13, i14, i15, i16, i17, i18, i19, i20, i21, i22, i23, i24, i25, i26, i27, i28, i29, i30, i31, i32, i33, i34, i35, i36):

    args_dict = pack_args(W, H, restore_faces, tiling, enable_hr, firstphase_width, firstphase_height, seed, sampler, seed_enable_extras, subseed, subseed_strength, seed_resize_from_w, seed_resize_from_h, steps, ddim_eta, n_batch, make_grid, grid_rows, save_settings, save_samples, display_samples, save_sample_per_step, show_sample_per_step, override_these_with_webui, batch_name, filename_format, seed_behavior, use_init, from_img2img_instead_of_link, strength_0_no_init, strength, init_image, use_mask, use_alpha_as_mask, invert_mask, overlay_mask, mask_file, mask_contrast_adjust, mask_brightness_adjust, mask_overlay_blur)
>>>>>>> 498d7b6d
    anim_args_dict = pack_anim_args(animation_mode, max_frames, border, angle, zoom, translation_x, translation_y, translation_z, rotation_3d_x, rotation_3d_y, rotation_3d_z, flip_2d_perspective, perspective_flip_theta, perspective_flip_phi, perspective_flip_gamma, perspective_flip_fv, noise_schedule, strength_schedule, contrast_schedule, cfg_scale_schedule, fov_schedule, near_schedule, far_schedule, seed_schedule, color_coherence, diffusion_cadence, use_depth_warping, midas_weight, near_plane, far_plane, fov, padding_mode, sampling_mode, save_depth_maps, video_init_path, extract_nth_frame, overwrite_extracted_frames, use_mask_video, video_mask_path, interpolate_key_frames, interpolate_x_frames, resume_from_timestring, resume_timestring)
    video_args_dict = pack_video_args(skip_video_for_run_all, fps, output_format, ffmpeg_location, add_soundtrack, soundtrack_path, use_manual_settings, render_steps, max_video_frames, path_name_modifier, image_path, mp4_path)
    
    import json
    
    root = SimpleNamespace(**Root())
    root.p = p
    #root.prompts = json.loads(prompts)#TODO make proper animation_mode=None handling
    root.animation_prompts = json.loads(animation_prompts)
    
    from scripts.deforum.settings import load_args
    
    if override_settings_with_file:
        load_args(args_dict, anim_args_dict, custom_settings_file, root)
    
    print(f"Additional models path: {root.models_path}")
    if not os.path.exists(root.models_path):
        os.mkdir(root.models_path)

    args = SimpleNamespace(**args_dict)
    anim_args = SimpleNamespace(**anim_args_dict)
    video_args = SimpleNamespace(**video_args_dict)

    # TODO handle webui sampler settings override
    
    if override_these_with_webui:
        args.n_batch = p.batch_size
        args.W = p.width
        args.H = p.height
        args.restore_faces = p.restore_faces
        args.tiling = p.tiling
        args.enable_hr = p.enable_hr
        args.firstphase_width = p.firstphase_width
        args.firstphase_height = p.firstphase_height
        args.seed = p.seed
        args.seed_enable_extras = p.seed_enable_extras
        args.subseed = p.subseed
        args.subseed_strength = p.subseed_strength
        args.seed_resize_from_w = p.seed_resize_from_w
        args.seed_resize_from_h = p.seed_resize_from_h
        args.steps = p.steps
        args.ddim_eta = p.ddim_eta
        args.W, args.H = map(lambda x: x - x % 64, (args.W, args.H))
        args.steps = p.steps
        args.seed = p.seed
        args.sampler = p.sampler_index
    else:
        p.width, p.height = map(lambda x: x - x % 64, (args.W, args.H))
        p.steps = args.steps
        p.seed = args.seed
        p.sampler_index = args.sampler
        p.batch_size = args.n_batch
        p.restore_faces = args.restore_faces
        p.tiling = args.tiling
        p.enable_hr = args.enable_hr
        p.firstphase_width = args.firstphase_width
        p.firstphase_height = args.firstphase_height
        p.seed_enable_extras = args.seed_enable_extras
        p.subseed = args.subseed
        p.subseed_strength = args.subseed_strength
        p.seed_resize_from_w = args.seed_resize_from_w
        p.seed_resize_from_h = args.seed_resize_from_h
        p.ddim_eta = args.ddim_eta


    args.outdir = os.path.join(p.outpath_samples, batch_name)
    root.outpath_samples = args.outdir
    args.outdir = os.path.join(os.getcwd(), args.outdir)
    if not os.path.exists(args.outdir):
        os.makedirs(args.outdir)
    
    args.seed = get_fixed_seed(args.seed)
        
    args.timestring = time.strftime('%Y%m%d%H%M%S')
    args.strength = max(0.0, min(1.0, args.strength))

    if not args.use_init:
        args.init_image = None
        
    if anim_args.animation_mode == 'None':
        anim_args.max_frames = 1
    elif anim_args.animation_mode == 'Video Input':
        args.use_init = True
    
    return root, args, anim_args, video_args<|MERGE_RESOLUTION|>--- conflicted
+++ resolved
@@ -171,8 +171,11 @@
     init_sample = None
     init_c = None
 
+    return locals()
+
+def ParseqArgs():
     parseq_manifest = None
-
+    parseq_use_deltas = True
     return locals()
     
 def DeforumOutputArgs():
@@ -200,6 +203,7 @@
 def setup_deforum_setting_dictionary(self, is_img2img, is_extension = True):
     d = SimpleNamespace(**DeforumArgs()) #default args
     da = SimpleNamespace(**DeforumAnimArgs()) #default anim args
+    dp = SimpleNamespace(**ParseqArgs()) #default parseq ars
     dv = SimpleNamespace(**DeforumOutputArgs()) #default video args
     if not is_extension:
         with gr.Row():
@@ -210,12 +214,18 @@
         btn = i1 = gr.HTML("")
     
     with gr.Accordion("Info and links", open=False):
-        i2 = gr.HTML("<p>Made by deforum.github.io, port for AUTOMATIC1111's webui maintained by kabachuha</p>")
-        i3 = gr.HTML("<p>Original Deforum Github repo  github.com/deforum/stable-diffusion</p>")
-        i4 = gr.HTML("<p>This fork for auto1111's webui github.com/deforum-art/deforum-for-automatic1111-webui</p>")
-        i5 = gr.HTML("<p>Join the official Deforum Discord discord.gg/deforum to share your creations and suggestions</p>")
-        i6 = gr.HTML("<p>User guide for v0.5 docs.google.com/document/d/1pEobUknMFMkn8F5TMsv8qRzamXX_75BShMMXV8IFslI/edit</p>")
-        i7 = gr.HTML("<p>Math keyframing explanation docs.google.com/document/d/1pfW1PwbDIuW0cv-dnuyYj1UzPqe23BlSLTJsqazffXM/edit?usp=sharing</p>")
+        i2 = gr.HTML("<strong>Made by deforum.github.io, port for AUTOMATIC1111's webui maintained by kabachuha</strong>")
+        i3 = gr.HTML("""<ul style="list-style-type:circle; margin-left:1em">
+        <li>The code for this extension: <a  style="color:blue" href="https://github.com/deforum-art/deforum-for-automatic1111-webui">Fork of deforum for auto1111's webui</a>.</li>
+        <li>Join the <a style="color:blue" href="https://discord.gg/deforum">official Deforum Discord</a> to share your creations and suggestions.</li>
+        <li>For general usage, see the <a style="color:blue" href="https://docs.google.com/document/d/1pEobUknMFMkn8F5TMsv8qRzamXX_75BShMMXV8IFslI/edit">User guide for Deforum v0.5</a>.</li>
+        <li>For advanced animations, see the <a style="color:blue" href="https://docs.google.com/document/d/1pfW1PwbDIuW0cv-dnuyYj1UzPqe23BlSLTJsqazffXM/edit?usp=sharing">Math keyframing explanation</a>.</li>
+        <li>Alternatively, use <a style="color:blue" href="https://sd-parseq.web.app/deforum">sd-parseq</a> as a UI to define your animation schedules (see the Parseq tab).</li>
+        </ul>""")
+        i4 = gr.HTML("")
+        i5 = gr.HTML("")
+        i6 = gr.HTML("")
+        i7 = gr.HTML("")
     
     if not is_extension:
         def show_vid():
@@ -435,9 +445,31 @@
         # Init settings END
 
     with gr.Tab('Parseq'):
-        i37 = gr.HTML("<p style=\"margin-bottom:0.75em\">Import a <a style'color:blue;' target='_blank' href='https://sd-parseq.web.app/deforum'>Parseq manifest</a>. Overrides Prompts and most Keyframe settings.</p>")
-        with gr.Row():            
-            parseq_manifest = gr.Textbox(label="parseq_manifest", lines=4, value = d.parseq_manifest, interactive=True)
+        i37 = gr.HTML("""
+        Use an <a style='color:blue;' target='_blank' href='https://sd-parseq.web.app/deforum'>sd-parseq manifest</a> for your animation (leave blank to ignore).</p>
+        <p style="margin-top:1em">
+            Note that parseq overrides:
+            <ul style="list-style-type:circle; margin-left:2em; margin-bottom:1em">
+                <li>Run: seed, subseed, subseed strength.</li>
+                <li>Keyframes: generation settings (noise, strength, contrast, scale).</li>
+                <li>Keyframes: motion parameters for 2D and 3D (angle, zoom, translation, rotation, perspective flip).</li>
+            </ul>
+        </p>
+        <p">
+            Parseq does <strong><em>not</em></strong> override:
+            <ul style="list-style-type:circle; margin-left:2em; margin-bottom:1em">
+                <li>Run: Sampler, W, H, Restore faces, tiling, highres fix, resize seed.</li>
+                <li>Keyframes: animation settings (animation mode, max_frames, border) </li>
+                <li>Keyframes: coherence (color coherence & diffusion cadence) </li>
+                <li>Keyframes: depth warping</li>
+                <li>Video output settings: all settings (including fps and max frames)</li>
+            </ul>
+        </p>
+        """)
+        with gr.Row():
+            parseq_manifest = gr.Textbox(label="parseq_manifest", lines=4, value = dp.parseq_manifest, interactive=True)
+        with gr.Row():
+            parseq_use_deltas = gr.Checkbox(label="Use delta values for movement parameters", value=dp.parseq_use_deltas, interactive=True)
 
     with gr.Tab('Video output'):
         # Video output settings START
@@ -467,20 +499,12 @@
     
 def setup_deforum_setting_ui(self, is_img2img, is_extension = True):
     ds = SimpleNamespace(**setup_deforum_setting_dictionary(self, is_img2img, is_extension))
-<<<<<<< HEAD
-    return [ds.btn, ds.override_settings_with_file, ds.custom_settings_file, ds.animation_mode, ds.max_frames, ds.border, ds.angle, ds.zoom, ds.translation_x, ds.translation_y, ds.translation_z, ds.rotation_3d_x, ds.rotation_3d_y, ds.rotation_3d_z, ds.flip_2d_perspective, ds.perspective_flip_theta, ds.perspective_flip_phi, ds.perspective_flip_gamma, ds.perspective_flip_fv, ds.noise_schedule, ds.strength_schedule, ds.contrast_schedule, ds.cfg_scale_schedule, ds.fov_schedule, ds.near_schedule, ds.far_schedule, ds.seed_schedule, ds.color_coherence, ds.diffusion_cadence, ds.use_depth_warping, ds.midas_weight, ds.near_plane, ds.far_plane, ds.fov, ds.padding_mode, ds.sampling_mode, ds.save_depth_maps, ds.video_init_path, ds.extract_nth_frame, ds.overwrite_extracted_frames, ds.use_mask_video, ds.video_mask_path, ds.interpolate_key_frames, ds.interpolate_x_frames, ds.resume_from_timestring, ds.resume_timestring, ds.prompts, ds.animation_prompts, ds.W, ds.H, ds.restore_faces, ds.tiling, ds.enable_hr, ds.firstphase_width, ds.firstphase_height, ds.seed, ds.sampler, ds.seed_enable_extras, ds.subseed, ds.subseed_strength, ds.seed_resize_from_w, ds.seed_resize_from_h, ds.steps, ds.ddim_eta, ds.n_batch, ds.make_grid, ds.grid_rows, ds.save_settings, ds.save_samples, ds.display_samples, ds.save_sample_per_step, ds.show_sample_per_step, ds.override_these_with_webui, ds.batch_name, ds.filename_format, ds.seed_behavior, ds.use_init, ds.from_img2img_instead_of_link, ds.strength_0_no_init, ds.strength, ds.init_image, ds.use_mask, ds.use_alpha_as_mask, ds.invert_mask, ds.overlay_mask, ds.mask_file, ds.mask_brightness_adjust, ds.mask_overlay_blur, ds.skip_video_for_run_all, ds.fps, ds.output_format, ds.ffmpeg_location, ds.add_soundtrack, ds.soundtrack_path, ds.use_manual_settings, ds.render_steps, ds.max_video_frames, ds.path_name_modifier, ds.image_path, ds.mp4_path, ds.parseq_manifest, ds.i1, ds.i2, ds.i3, ds.i4, ds.i5, ds.i6, ds.i7, ds.i8, ds.i9, ds.i10, ds.i11, ds.i12, ds.i13, ds.i14, ds.i15, ds.i16, ds.i17, ds.i18, ds.i19, ds.i20, ds.i21, ds.i22, ds.i23, ds.i24, ds.i25, ds.i26, ds.i27, ds.i28, ds.i29, ds.i30, ds.i31, ds.i32, ds.i33, ds.i34, ds.i35, ds.i36, ds.i37]
-=======
-    return [ds.btn, ds.override_settings_with_file, ds.custom_settings_file, ds.animation_mode, ds.max_frames, ds.border, ds.angle, ds.zoom, ds.translation_x, ds.translation_y, ds.translation_z, ds.rotation_3d_x, ds.rotation_3d_y, ds.rotation_3d_z, ds.flip_2d_perspective, ds.perspective_flip_theta, ds.perspective_flip_phi, ds.perspective_flip_gamma, ds.perspective_flip_fv, ds.noise_schedule, ds.strength_schedule, ds.contrast_schedule, ds.cfg_scale_schedule, ds.fov_schedule, ds.near_schedule, ds.far_schedule, ds.seed_schedule, ds.color_coherence, ds.diffusion_cadence, ds.use_depth_warping, ds.midas_weight, ds.near_plane, ds.far_plane, ds.fov, ds.padding_mode, ds.sampling_mode, ds.save_depth_maps, ds.video_init_path, ds.extract_nth_frame, ds.overwrite_extracted_frames, ds.use_mask_video, ds.video_mask_path, ds.interpolate_key_frames, ds.interpolate_x_frames, ds.resume_from_timestring, ds.resume_timestring, ds.prompts, ds.animation_prompts, ds.W, ds.H, ds.restore_faces, ds.tiling, ds.enable_hr, ds.firstphase_width, ds.firstphase_height, ds.seed, ds.sampler, ds.seed_enable_extras, ds.subseed, ds.subseed_strength, ds.seed_resize_from_w, ds.seed_resize_from_h, ds.steps, ds.ddim_eta, ds.n_batch, ds.make_grid, ds.grid_rows, ds.save_settings, ds.save_samples, ds.display_samples, ds.save_sample_per_step, ds.show_sample_per_step, ds.override_these_with_webui, ds.batch_name, ds.filename_format, ds.seed_behavior, ds.use_init, ds.from_img2img_instead_of_link, ds.strength_0_no_init, ds.strength, ds.init_image, ds.use_mask, ds.use_alpha_as_mask, ds.invert_mask, ds.overlay_mask, ds.mask_file, ds.mask_contrast_adjust, ds.mask_brightness_adjust, ds.mask_overlay_blur, ds.skip_video_for_run_all, ds.fps, ds.output_format, ds.ffmpeg_location, ds.add_soundtrack, ds.soundtrack_path, ds.use_manual_settings, ds.render_steps, ds.max_video_frames, ds.path_name_modifier, ds.image_path, ds.mp4_path, ds.i1, ds.i2, ds.i3, ds.i4, ds.i5, ds.i6, ds.i7, ds.i8, ds.i9, ds.i10, ds.i11, ds.i12, ds.i13, ds.i14, ds.i15, ds.i16, ds.i17, ds.i18, ds.i19, ds.i20, ds.i21, ds.i22, ds.i23, ds.i24, ds.i25, ds.i26, ds.i27, ds.i28, ds.i29, ds.i30, ds.i31, ds.i32, ds.i33, ds.i34, ds.i35, ds.i36]
->>>>>>> 498d7b6d
+    return [ds.btn, ds.override_settings_with_file, ds.custom_settings_file, ds.animation_mode, ds.max_frames, ds.border, ds.angle, ds.zoom, ds.translation_x, ds.translation_y, ds.translation_z, ds.rotation_3d_x, ds.rotation_3d_y, ds.rotation_3d_z, ds.flip_2d_perspective, ds.perspective_flip_theta, ds.perspective_flip_phi, ds.perspective_flip_gamma, ds.perspective_flip_fv, ds.noise_schedule, ds.strength_schedule, ds.contrast_schedule, ds.cfg_scale_schedule, ds.fov_schedule, ds.near_schedule, ds.far_schedule, ds.seed_schedule, ds.color_coherence, ds.diffusion_cadence, ds.use_depth_warping, ds.midas_weight, ds.near_plane, ds.far_plane, ds.fov, ds.padding_mode, ds.sampling_mode, ds.save_depth_maps, ds.video_init_path, ds.extract_nth_frame, ds.overwrite_extracted_frames, ds.use_mask_video, ds.video_mask_path, ds.interpolate_key_frames, ds.interpolate_x_frames, ds.resume_from_timestring, ds.resume_timestring, ds.prompts, ds.animation_prompts, ds.W, ds.H, ds.restore_faces, ds.tiling, ds.enable_hr, ds.firstphase_width, ds.firstphase_height, ds.seed, ds.sampler, ds.seed_enable_extras, ds.subseed, ds.subseed_strength, ds.seed_resize_from_w, ds.seed_resize_from_h, ds.steps, ds.ddim_eta, ds.n_batch, ds.make_grid, ds.grid_rows, ds.save_settings, ds.save_samples, ds.display_samples, ds.save_sample_per_step, ds.show_sample_per_step, ds.override_these_with_webui, ds.batch_name, ds.filename_format, ds.seed_behavior, ds.use_init, ds.from_img2img_instead_of_link, ds.strength_0_no_init, ds.strength, ds.init_image, ds.use_mask, ds.use_alpha_as_mask, ds.invert_mask, ds.overlay_mask, ds.mask_file, ds.mask_contrast_adjust, ds.mask_brightness_adjust, ds.mask_overlay_blur, ds.skip_video_for_run_all, ds.fps, ds.output_format, ds.ffmpeg_location, ds.add_soundtrack, ds.soundtrack_path, ds.use_manual_settings, ds.render_steps, ds.max_video_frames, ds.path_name_modifier, ds.image_path, ds.mp4_path, ds.parseq_manifest, ds.parseq_use_deltas, ds.i1, ds.i2, ds.i3, ds.i4, ds.i5, ds.i6, ds.i7, ds.i8, ds.i9, ds.i10, ds.i11, ds.i12, ds.i13, ds.i14, ds.i15, ds.i16, ds.i17, ds.i18, ds.i19, ds.i20, ds.i21, ds.i22, ds.i23, ds.i24, ds.i25, ds.i26, ds.i27, ds.i28, ds.i29, ds.i30, ds.i31, ds.i32, ds.i33, ds.i34, ds.i35, ds.i36, ds.i37]
 
 def pack_anim_args(animation_mode, max_frames, border, angle, zoom, translation_x, translation_y, translation_z, rotation_3d_x, rotation_3d_y, rotation_3d_z, flip_2d_perspective, perspective_flip_theta, perspective_flip_phi, perspective_flip_gamma, perspective_flip_fv, noise_schedule, strength_schedule, contrast_schedule, cfg_scale_schedule, fov_schedule, near_schedule, far_schedule, seed_schedule, color_coherence, diffusion_cadence, use_depth_warping, midas_weight, near_plane, far_plane, fov, padding_mode, sampling_mode, save_depth_maps, video_init_path, extract_nth_frame, overwrite_extracted_frames, use_mask_video, video_mask_path, interpolate_key_frames, interpolate_x_frames, resume_from_timestring, resume_timestring):
     return locals()
 
-<<<<<<< HEAD
-def pack_args(W, H, restore_faces, tiling, enable_hr, firstphase_width, firstphase_height, seed, sampler, seed_enable_extras, subseed, subseed_strength, seed_resize_from_w, seed_resize_from_h, steps, ddim_eta, n_batch, make_grid, grid_rows, save_settings, save_samples, display_samples, save_sample_per_step, show_sample_per_step, override_these_with_webui, batch_name, filename_format, seed_behavior, use_init, from_img2img_instead_of_link, strength_0_no_init, strength, init_image, use_mask, use_alpha_as_mask, invert_mask, overlay_mask, mask_file, mask_brightness_adjust, mask_overlay_blur, parseq_manifest):
-=======
 def pack_args(W, H, restore_faces, tiling, enable_hr, firstphase_width, firstphase_height, seed, sampler, seed_enable_extras, subseed, subseed_strength, seed_resize_from_w, seed_resize_from_h, steps, ddim_eta, n_batch, make_grid, grid_rows, save_settings, save_samples, display_samples, save_sample_per_step, show_sample_per_step, override_these_with_webui, batch_name, filename_format, seed_behavior, use_init, from_img2img_instead_of_link, strength_0_no_init, strength, init_image, use_mask, use_alpha_as_mask, invert_mask, overlay_mask, mask_file, mask_contrast_adjust, mask_brightness_adjust, mask_overlay_blur):
->>>>>>> 498d7b6d
     precision = 'autocast' 
     scale = 7
     C = 4
@@ -490,24 +514,21 @@
     init_latent = None
     init_sample = None
     init_c = None
-    parseq_manifest
     return locals()
     
 def pack_video_args(skip_video_for_run_all, fps, output_format, ffmpeg_location, add_soundtrack, soundtrack_path, use_manual_settings, render_steps, max_video_frames, path_name_modifier, image_path, mp4_path):
     return locals()
-    
-<<<<<<< HEAD
-def process_args(self, p, override_settings_with_file, custom_settings_file, animation_mode, max_frames, border, angle, zoom, translation_x, translation_y, translation_z, rotation_3d_x, rotation_3d_y, rotation_3d_z, flip_2d_perspective, perspective_flip_theta, perspective_flip_phi, perspective_flip_gamma, perspective_flip_fv, noise_schedule, strength_schedule, contrast_schedule, cfg_scale_schedule, fov_schedule, near_schedule, far_schedule, seed_schedule, color_coherence, diffusion_cadence, use_depth_warping, midas_weight, near_plane, far_plane, fov, padding_mode, sampling_mode, save_depth_maps, video_init_path, extract_nth_frame, overwrite_extracted_frames, use_mask_video, video_mask_path, interpolate_key_frames, interpolate_x_frames, resume_from_timestring, resume_timestring, prompts, animation_prompts, W, H, restore_faces, tiling, enable_hr, firstphase_width, firstphase_height, seed, sampler, seed_enable_extras, subseed, subseed_strength, seed_resize_from_w, seed_resize_from_h, steps, ddim_eta, n_batch, make_grid, grid_rows, save_settings, save_samples, display_samples, save_sample_per_step, show_sample_per_step, override_these_with_webui, batch_name, filename_format, seed_behavior, use_init, from_img2img_instead_of_link, strength_0_no_init, strength, init_image, use_mask, use_alpha_as_mask, invert_mask, overlay_mask, mask_file, mask_brightness_adjust, mask_overlay_blur, skip_video_for_run_all, fps, output_format, ffmpeg_location, add_soundtrack, soundtrack_path, use_manual_settings, render_steps, max_video_frames, path_name_modifier, image_path, mp4_path, parseq_manifest, i1, i2, i3, i4, i5, i6, i7, i8, i9, i10, i11, i12, i13, i14, i15, i16, i17, i18, i19, i20, i21, i22, i23, i24, i25, i26, i27, i28, i29, i30, i31, i32, i33, i34, i35, i36, i37):
-
-    args_dict = pack_args(W, H, restore_faces, tiling, enable_hr, firstphase_width, firstphase_height, seed, sampler, seed_enable_extras, subseed, subseed_strength, seed_resize_from_w, seed_resize_from_h, steps, ddim_eta, n_batch, make_grid, grid_rows, save_settings, save_samples, display_samples, save_sample_per_step, show_sample_per_step, override_these_with_webui, batch_name, filename_format, seed_behavior, use_init, from_img2img_instead_of_link, strength_0_no_init, strength, init_image, use_mask, use_alpha_as_mask, invert_mask, overlay_mask, mask_file, mask_brightness_adjust, mask_overlay_blur, parseq_manifest)
-=======
-def process_args(self, p, override_settings_with_file, custom_settings_file, animation_mode, max_frames, border, angle, zoom, translation_x, translation_y, translation_z, rotation_3d_x, rotation_3d_y, rotation_3d_z, flip_2d_perspective, perspective_flip_theta, perspective_flip_phi, perspective_flip_gamma, perspective_flip_fv, noise_schedule, strength_schedule, contrast_schedule, cfg_scale_schedule, fov_schedule, near_schedule, far_schedule, seed_schedule, color_coherence, diffusion_cadence, use_depth_warping, midas_weight, near_plane, far_plane, fov, padding_mode, sampling_mode, save_depth_maps, video_init_path, extract_nth_frame, overwrite_extracted_frames, use_mask_video, video_mask_path, interpolate_key_frames, interpolate_x_frames, resume_from_timestring, resume_timestring, prompts, animation_prompts, W, H, restore_faces, tiling, enable_hr, firstphase_width, firstphase_height, seed, sampler, seed_enable_extras, subseed, subseed_strength, seed_resize_from_w, seed_resize_from_h, steps, ddim_eta, n_batch, make_grid, grid_rows, save_settings, save_samples, display_samples, save_sample_per_step, show_sample_per_step, override_these_with_webui, batch_name, filename_format, seed_behavior, use_init, from_img2img_instead_of_link, strength_0_no_init, strength, init_image, use_mask, use_alpha_as_mask, invert_mask, overlay_mask, mask_file, mask_contrast_adjust, mask_brightness_adjust, mask_overlay_blur, skip_video_for_run_all, fps, output_format, ffmpeg_location, add_soundtrack, soundtrack_path, use_manual_settings, render_steps, max_video_frames, path_name_modifier, image_path, mp4_path, i1, i2, i3, i4, i5, i6, i7, i8, i9, i10, i11, i12, i13, i14, i15, i16, i17, i18, i19, i20, i21, i22, i23, i24, i25, i26, i27, i28, i29, i30, i31, i32, i33, i34, i35, i36):
+
+def pack_parseq_args(parseq_manifest, parseq_use_deltas):
+    return locals()
+
+def process_args(self, p, override_settings_with_file, custom_settings_file, animation_mode, max_frames, border, angle, zoom, translation_x, translation_y, translation_z, rotation_3d_x, rotation_3d_y, rotation_3d_z, flip_2d_perspective, perspective_flip_theta, perspective_flip_phi, perspective_flip_gamma, perspective_flip_fv, noise_schedule, strength_schedule, contrast_schedule, cfg_scale_schedule, fov_schedule, near_schedule, far_schedule, seed_schedule, color_coherence, diffusion_cadence, use_depth_warping, midas_weight, near_plane, far_plane, fov, padding_mode, sampling_mode, save_depth_maps, video_init_path, extract_nth_frame, overwrite_extracted_frames, use_mask_video, video_mask_path, interpolate_key_frames, interpolate_x_frames, resume_from_timestring, resume_timestring, prompts, animation_prompts, W, H, restore_faces, tiling, enable_hr, firstphase_width, firstphase_height, seed, sampler, seed_enable_extras, subseed, subseed_strength, seed_resize_from_w, seed_resize_from_h, steps, ddim_eta, n_batch, make_grid, grid_rows, save_settings, save_samples, display_samples, save_sample_per_step, show_sample_per_step, override_these_with_webui, batch_name, filename_format, seed_behavior, use_init, from_img2img_instead_of_link, strength_0_no_init, strength, init_image, use_mask, use_alpha_as_mask, invert_mask, overlay_mask, mask_file, mask_contrast_adjust, mask_brightness_adjust, mask_overlay_blur, skip_video_for_run_all, fps, output_format, ffmpeg_location, add_soundtrack, soundtrack_path, use_manual_settings, render_steps, max_video_frames, path_name_modifier, image_path, mp4_path, parseq_manifest, parseq_use_deltas, i1, i2, i3, i4, i5, i6, i7, i8, i9, i10, i11, i12, i13, i14, i15, i16, i17, i18, i19, i20, i21, i22, i23, i24, i25, i26, i27, i28, i29, i30, i31, i32, i33, i34, i35, i36, i37):
 
     args_dict = pack_args(W, H, restore_faces, tiling, enable_hr, firstphase_width, firstphase_height, seed, sampler, seed_enable_extras, subseed, subseed_strength, seed_resize_from_w, seed_resize_from_h, steps, ddim_eta, n_batch, make_grid, grid_rows, save_settings, save_samples, display_samples, save_sample_per_step, show_sample_per_step, override_these_with_webui, batch_name, filename_format, seed_behavior, use_init, from_img2img_instead_of_link, strength_0_no_init, strength, init_image, use_mask, use_alpha_as_mask, invert_mask, overlay_mask, mask_file, mask_contrast_adjust, mask_brightness_adjust, mask_overlay_blur)
->>>>>>> 498d7b6d
     anim_args_dict = pack_anim_args(animation_mode, max_frames, border, angle, zoom, translation_x, translation_y, translation_z, rotation_3d_x, rotation_3d_y, rotation_3d_z, flip_2d_perspective, perspective_flip_theta, perspective_flip_phi, perspective_flip_gamma, perspective_flip_fv, noise_schedule, strength_schedule, contrast_schedule, cfg_scale_schedule, fov_schedule, near_schedule, far_schedule, seed_schedule, color_coherence, diffusion_cadence, use_depth_warping, midas_weight, near_plane, far_plane, fov, padding_mode, sampling_mode, save_depth_maps, video_init_path, extract_nth_frame, overwrite_extracted_frames, use_mask_video, video_mask_path, interpolate_key_frames, interpolate_x_frames, resume_from_timestring, resume_timestring)
     video_args_dict = pack_video_args(skip_video_for_run_all, fps, output_format, ffmpeg_location, add_soundtrack, soundtrack_path, use_manual_settings, render_steps, max_video_frames, path_name_modifier, image_path, mp4_path)
-    
+    parseq_args_dict = pack_parseq_args(parseq_manifest, parseq_use_deltas)
+
     import json
     
     root = SimpleNamespace(**Root())
@@ -527,6 +548,7 @@
     args = SimpleNamespace(**args_dict)
     anim_args = SimpleNamespace(**anim_args_dict)
     video_args = SimpleNamespace(**video_args_dict)
+    parseq_args = SimpleNamespace(**parseq_args_dict)
 
     # TODO handle webui sampler settings override
     
@@ -589,4 +611,4 @@
     elif anim_args.animation_mode == 'Video Input':
         args.use_init = True
     
-    return root, args, anim_args, video_args+    return root, args, anim_args, video_args, parseq_args