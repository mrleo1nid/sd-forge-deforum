import numpy as np
<<<<<<< HEAD
import torchvision.transforms.functional as TF
from pytorch_lightning import seed_everything
import os
from ldm.models.diffusion.plms import PLMSSampler
from ldm.models.diffusion.ddim import DDIMSampler
from k_diffusion.external import CompVisDenoiser
from torch import autocast
from contextlib import nullcontext
from einops import rearrange
import random
from .prompt import get_uc_and_c, parse_weight
from .k_samplers import sampler_fn
from scipy.ndimage import gaussian_filter

from .callback import SamplerCallback

#Webui
=======
>>>>>>> ed51c8a4
import cv2
from PIL import Image
from .prompt import split_weighted_subprompts
from .load_images import load_img, prepare_mask, check_mask_for_errors
from .webui_sd_pipeline import get_webui_sd_pipeline
from .animation import sample_from_cv2, sample_to_cv2

#Webui
from modules import processing
from modules.shared import sd_model
from modules.processing import StableDiffusionProcessingTxt2Img
    
<<<<<<< HEAD
def generate(args, anim_args, root, frame = 0, return_sample=False, sampler_name=None):
    import re
=======
def generate(args, anim_args, root, frame = 0, return_sample=False):
>>>>>>> ed51c8a4
    assert args.prompt is not None
    
    # Setup the pipeline
<<<<<<< HEAD
    p = root.p
    available_samplers = {
        'euler a':'Euler a',
        'euler':'Euler',
        'lms':'LMS',
        'heun':'Heun',
        'dpm2':'DPM2',
        'dpm2 a':'DPM2 a',
        'dpm++ 2s a':'DPM++ 2S a',
        'dpm++ 2m':'DPM++ 2M',
        'dpm++ sde':'DPM++ SDE',
        'dpm fase':'DPM fast',
        'dpm adaptive':'DPM adaptive',
        'lms karras':'LMS Karras' ,
        'dpm2 karras':'DPM2 Karras',
        'dpm2 a karras':'DPM2 a Karras',
        'dpm++ 2s a karras':'DPM++ 2S a Karras',
        'dpm++ 2m karras':'DPM++ 2M Karras',
        'dpm++ sde karras':'DPM++ SDE Karras'
    }

    if sampler_name in available_samplers.keys():
        args.sampler = available_samplers[sampler_name]

    os.makedirs(args.outdir, exist_ok=True)
    p.batch_size = args.n_samples
    p.width = args.W
    p.height = args.H
    p.seed = args.seed
    p.subseed=args.subseed
    p.subseed_strength=args.subseed_strength
    p.do_not_save_samples = not args.save_sample_per_step
    p.do_not_save_grid = not args.make_grid
    p.sd_model=sd_model
    p.sampler_name = args.sampler
    p.mask_blur = args.mask_overlay_blur
    p.extra_generation_params["Mask blur"] = args.mask_overlay_blur
    p.n_iter = 1
    p.steps = args.steps
    p.denoising_strength = 1 - args.strength
    p.cfg_scale = args.scale
    p.seed_enable_extras = args.seed_enable_extras

    # FIXME better color corrections as match histograms doesn't seem to be fully working
    if root.color_corrections is not None:
        p.color_corrections = root.color_corrections
    p.outpath_samples = root.outpath_samples
    p.outpath_grids = root.outpath_samples

    prompt_split = parsed_prompt.split("--neg")
    if len(prompt_split) > 1:
        p.prompt, p.negative_prompt = parsed_prompt.split("--neg") #TODO: add --neg to vanilla Deforum for compat
        print(f'Positive prompt:{p.prompt}')
        print(f'Negative prompt:{p.negative_prompt}')
    else:
        p.prompt = prompt_split[0]
        print(f'Positive prompt:{p.prompt}')
        p.negative_prompt = ""
=======
    p = get_webui_sd_pipeline(args, root, frame)
    p.prompt, p.negative_prompt = split_weighted_subprompts(args.prompt, frame)
>>>>>>> ed51c8a4
    
    if not args.use_init and args.strength > 0 and args.strength_0_no_init:
        print("\nNo init image, but strength > 0. Strength has been auto set to 0, since use_init is False.")
        print("If you want to force strength > 0 with no init, please set strength_0_no_init to False.\n")
        args.strength = 0

    mask_image = None
    init_image = None
    processed = None
    
    if args.init_sample is not None:
        open_cv_image = sample_to_cv2(args.init_sample)
        img = cv2.cvtColor(open_cv_image, cv2.COLOR_BGR2RGB)
        init_image = Image.fromarray(img)

    elif args.use_init and args.init_image != None and args.init_image != '':
        init_image, mask_image = load_img(args.init_image, 
                                          shape=(args.W, args.H),  
                                          use_alpha_as_mask=args.use_alpha_as_mask)
                                          
    else:
        print(f"Not using an init image (doing pure txt2img) - seed:{p.seed}; subseed:{p.subseed}; subseed_strength:{p.subseed_strength}; cfg_scale:{p.cfg_scale}; steps:{p.steps}")
        p_txt = StableDiffusionProcessingTxt2Img(
                sd_model=sd_model,
                outpath_samples=p.outpath_samples,
                outpath_grids=p.outpath_samples,
                prompt=p.prompt,
                styles=p.styles,
                negative_prompt=p.negative_prompt,
                seed=p.seed,
                subseed=p.subseed,
                subseed_strength=p.subseed_strength,
                seed_resize_from_h=p.seed_resize_from_h,
                seed_resize_from_w=p.seed_resize_from_w,
                seed_enable_extras=p.seed_enable_extras,
                sampler_name=p.sampler_name,
                batch_size=p.batch_size,
                n_iter=p.n_iter,
                steps=p.steps,
                cfg_scale=p.cfg_scale,
                width=p.width,
                height=p.height,
                restore_faces=p.restore_faces,
                tiling=p.tiling,
                enable_hr=None,
                denoising_strength=None,
            )
        processed = processing.process_images(p_txt)
    
    if processed is None:
        # Mask functions
        if args.use_mask:
            assert args.mask_file is not None or mask_image is not None, "use_mask==True: An mask image is required for a mask. Please enter a mask_file or use an init image with an alpha channel"
            assert args.use_init, "use_mask==True: use_init is required for a mask"
            mask = prepare_mask(args.mask_file if mask_image is None else mask_image, 
                                (args.W, args.H),
                                args.mask_contrast_adjust, 
                                args.mask_brightness_adjust)
            #prevent loaded mask from throwing errors in Image operations if completely black and crop and resize in webui pipeline
            #doing this after contrast and brightness adjustments to ensure that mask is not passed as black or blank
            mask = check_mask_for_errors(mask, args.invert_mask)
            args.noise_mask = mask
            #assign masking options to pipeline
            if mask is not None:
                p.inpainting_mask_invert = args.invert_mask
                p.inpainting_fill = args.fill 
                p.inpaint_full_res= args.full_res_mask 
                p.inpaint_full_res_padding = args.full_res_mask_padding
        else:
            mask = None

        assert not ( (args.use_mask and args.overlay_mask) and (args.init_sample is None and init_image is None)), "Need an init image when use_mask == True and overlay_mask == True"
        
        p.init_images = [init_image]
        p.image_mask = mask

        print(f"seed={p.seed}; subseed={p.subseed}; subseed_strength={p.subseed_strength}; denoising_strength={p.denoising_strength}; steps={p.steps}; cfg_scale={p.cfg_scale}; sampler={p.sampler_name}")
        processed = processing.process_images(p)
        p.sd_model=sd_model
    
    if root.initial_info == None:
        root.initial_seed = processed.seed
        root.initial_info = processed.info
    
    if root.first_frame == None:
        root.first_frame = processed.images[0]
        ### TODO: put the correct arg here.
        if anim_args.histogram_matching:
            root.color_corrections = [processing.setup_color_correction(root.first_frame)]
    
    if return_sample:
        pil_image = processed.images[0].convert('RGB') 
        open_cv_image = np.array(pil_image) 
        # Convert RGB to BGR 
        open_cv_image = open_cv_image[:, :, ::-1].copy() 
        image = sample_from_cv2(open_cv_image)
        results = [image, processed.images[0]]
    else:
        results = [processed.images[0]]
    
    return results<|MERGE_RESOLUTION|>--- conflicted
+++ resolved
@@ -1,5 +1,4 @@
 import numpy as np
-<<<<<<< HEAD
 import torchvision.transforms.functional as TF
 from pytorch_lightning import seed_everything
 import os
@@ -17,8 +16,6 @@
 from .callback import SamplerCallback
 
 #Webui
-=======
->>>>>>> ed51c8a4
 import cv2
 from PIL import Image
 from .prompt import split_weighted_subprompts
@@ -31,16 +28,13 @@
 from modules.shared import sd_model
 from modules.processing import StableDiffusionProcessingTxt2Img
     
-<<<<<<< HEAD
 def generate(args, anim_args, root, frame = 0, return_sample=False, sampler_name=None):
     import re
-=======
-def generate(args, anim_args, root, frame = 0, return_sample=False):
->>>>>>> ed51c8a4
     assert args.prompt is not None
     
     # Setup the pipeline
-<<<<<<< HEAD
+    p = get_webui_sd_pipeline(args, root, frame)
+    p.prompt, p.negative_prompt = split_weighted_subprompts(args.prompt, frame)
     p = root.p
     available_samplers = {
         'euler a':'Euler a',
@@ -99,10 +93,6 @@
         p.prompt = prompt_split[0]
         print(f'Positive prompt:{p.prompt}')
         p.negative_prompt = ""
-=======
-    p = get_webui_sd_pipeline(args, root, frame)
-    p.prompt, p.negative_prompt = split_weighted_subprompts(args.prompt, frame)
->>>>>>> ed51c8a4
     
     if not args.use_init and args.strength > 0 and args.strength_0_no_init:
         print("\nNo init image, but strength > 0. Strength has been auto set to 0, since use_init is False.")
