--- conflicted
+++ resolved
@@ -273,12 +273,6 @@
 import os
 import time
 from types import SimpleNamespace
-
-def combine(a, b):
-    return a + " " + b
-
-def t_func(a):
-    print("HELLO!")
 
 i1_store_backup = "<p style=\"font-weight:bold;margin-bottom:0em\">Deforum extension for auto1111 — version 2.0b</p>"
 i1_store = i1_store_backup
@@ -750,24 +744,10 @@
             """)
             with gr.Column():
                 with gr.Row():
-<<<<<<< HEAD
-                    frame_interpolation_x_amount = gr.Dropdown(label="frame_interpolation_x_amount", choices=['Disabled','x2','x3','x4','x5','x6','x7','x8','x9','x10'], value=dv.frame_interpolation_x_amount, type="value", elem_id="frae_interpolation_x_amount", interactive=True)
-                    frame_interpolation_slow_mo_amount = gr.Dropdown(label="frame_interpolation_slow_mo_amount", choices=['Disabled','x2','x4','x8'], value=dv.frame_interpolation_slow_mo_amount, type="value", elem_id="frame_interpolation_slow_mo_amount", interactive=True)
-            with gr.Row():
-                frame_interpolation_keep_imgs = gr.Checkbox(label="frame_interpolation_keep_imgs", value=dv.frame_interpolation_keep_imgs, interactive=True)       
-            # with gr.Blocks() as test:
-            with gr.Row():
-                test_rife = gr.Textbox(value="", label="Output")
-            with gr.Row():
-                rife_btn = gr.Button(value="RIFE!")
-                # rife_btn.click(combine, inputs=[frame_interpolation_engine, frame_interpolation_x_amount], outputs=[test_rife])
-                rife_btn.click(t_func, inputs=[frame_interpolation_engine], outputs=[test_rife])
-=======
                     frame_interpolation_engine = gr.Dropdown(label="Engine", choices=['RIFE v4.0','RIFE v4.3','RIFE v4.6'], value=dv.frame_interpolation_engine, type="value", elem_id="frame_interpolation_engine", interactive=True)
                     frame_interpolation_x_amount = gr.Dropdown(label="Interp x", choices=['Disabled','x2','x3','x4','x5','x6','x7','x8','x9','x10'], value=dv.frame_interpolation_x_amount, type="value", elem_id="frae_interpolation_x_amount", interactive=True)
                     frame_interpolation_slow_mo_amount = gr.Dropdown(label="Slow-Mo x", choices=['Disabled','x2','x4','x8'], value=dv.frame_interpolation_slow_mo_amount, type="value", elem_id="frame_interpolation_slow_mo_amount", interactive=True)
                     frame_interpolation_keep_imgs = gr.Checkbox(label="Keep Imgs", elem_id="frame_interpolation_keep_imgs", value=dv.frame_interpolation_keep_imgs, interactive=True)
->>>>>>> 32ec6ce3
     # END OF UI TABS
     return locals()
 
