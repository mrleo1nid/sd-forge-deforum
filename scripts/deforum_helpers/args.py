--- conflicted
+++ resolved
@@ -354,6 +354,8 @@
                 tiling = gr.Checkbox(label='Tiling', value=False)
             with gr.Row(visible=False):
                 filename_format = gr.Textbox(label="Filename format", lines=1, interactive=True, value = d.filename_format, visible=False)
+            with gr.Row() as pix2pix_img_cfg_scale_row:
+                    pix2pix_img_cfg_scale_schedule = gr.Textbox(label="Pix2Pix img CFG schedule", value=da.pix2pix_img_cfg_scale_schedule, interactive=True) 
             # RUN FROM SETTING FILE ACCORD
             with gr.Accordion('Resume & Run from file', open=False):
                 with gr.Tab('Run from Settings file'):
@@ -801,44 +803,6 @@
                             frame_interpolation_slow_mo_amount.change(set_interp_out_fps, inputs=[frame_interpolation_x_amount, frame_interpolation_slow_mo_amount, in_vid_fps_ui_window], outputs=out_interp_vid_estimated_fps)
                             # Populate the above FPS and FCount values as soon as a video is uploaded to the FileUploadBox (vid_to_rife_chosen_file)
                             vid_to_rife_chosen_file.change(gradio_f_interp_get_fps_and_fcount,inputs=[vid_to_rife_chosen_file, frame_interpolation_x_amount, frame_interpolation_slow_mo_amount],outputs=[in_vid_fps_ui_window,in_vid_frame_count_window, out_interp_vid_estimated_fps])
-<<<<<<< HEAD
-            output_format.change(fn=hide_by_gif, inputs=output_format, outputs=ffmpeg_set_row)
-            output_format.change(fn=hide_by_gif, inputs=output_format, outputs=soundtrack_row)
-            output_format.change(fn=hide_by_gif, inputs=output_format, outputs=stitch_imgs_to_vid_row)
-            output_format.change(fn=hide_by_gif, inputs=output_format, outputs=rife_accord)
-            # Old/ Non actives accordion
-            with gr.Accordion(visible=False, label='INVISIBLE') as not_in_use_accordion:
-                # NOT VISIBLE AS OF 09-02-23
-                mask_contrast_adjust = gr.Slider(label="Mask contrast adjust", minimum=0, maximum=1, step=0.01, value=d.mask_contrast_adjust, interactive=True)
-                mask_brightness_adjust = gr.Slider(label="Mask brightness adjust", minimum=0, maximum=1, step=0.01, value=d.mask_brightness_adjust, interactive=True)
-                from_img2img_instead_of_link = gr.Checkbox(label="from_img2img_instead_of_link", value=False, interactive=False, visible=False)
-                # INVISIBLE AS OF 08-02 (with static value of 8 for both W and H). Was in Perlin section before Perlin Octaves/Persistence
-                with gr.Column(min_width=200, visible=False):
-                    perlin_w = gr.Slider(label="Perlin W", minimum=0.1, maximum=16, step=0.1, value=da.perlin_w, interactive=True)
-                    perlin_h = gr.Slider(label="Perlin H", minimum=0.1, maximum=16, step=0.1, value=da.perlin_h, interactive=True)
-                with gr.Row(visible=False):
-                    save_settings = gr.Checkbox(label="save_settings", value=d.save_settings, interactive=True)
-                with gr.Row(visible=False):
-                    save_samples = gr.Checkbox(label="save_samples", value=d.save_samples, interactive=True)
-                    display_samples = gr.Checkbox(label="display_samples", value=False, interactive=False)
-                    # SUBSEED CONTROL ACCORD
-            # NOT VISIBLE 11-02-23 htai
-            with gr.Accordion('Subseed controls & More', open=False, visible=False):
-                # Not visible until fixed, 06-02-23
-                with gr.Row(visible=False):
-                    restore_faces = gr.Checkbox(label='Restore Faces', value=d.restore_faces)
-                # NOT VISIBLE as of 11-02 - we have sch now. will delete the actual params in a later date
-                with gr.Row(variant='compact', visible=False):
-                    seed_enable_extras = gr.Checkbox(label="Enable subseed controls", value=False)
-                    n_batch = gr.Number(label="N Batch", value=d.n_batch, interactive=True, precision=0, visible=False)
-                with gr.Row() as pix2pix_img_cfg_scale_row:
-                    pix2pix_img_cfg_scale_schedule = gr.Textbox(label="Pix2Pix img CFG schedule", value=da.pix2pix_img_cfg_scale_schedule, interactive=True) 
-            with gr.Row(visible=False):
-                save_sample_per_step = gr.Checkbox(label="Save sample per step", value=d.save_sample_per_step, interactive=True)
-                show_sample_per_step = gr.Checkbox(label="Show sample per step", value=d.show_sample_per_step, interactive=True)
-            
-=======
->>>>>>> 85837a65
             # TODO: add upscalers parameters to the settings and make them a part of the pipeline
             # VIDEO UPSCALE TAB
             with gr.Tab('Video Upscaling'):
@@ -908,7 +872,19 @@
                 with gr.Row(visible=False):
                     save_samples = gr.Checkbox(label="save_samples", value=d.save_samples, interactive=True)
                     display_samples = gr.Checkbox(label="display_samples", value=False, interactive=False)
-        
+            # NOT VISIBLE 11-02-23 htai
+            with gr.Accordion('Subseed controls & More', open=False, visible=False):
+                # Not visible until fixed, 06-02-23
+                with gr.Row(visible=False):
+                    restore_faces = gr.Checkbox(label='Restore Faces', value=d.restore_faces)
+                # NOT VISIBLE as of 11-02 - we have sch now. will delete the actual params in a later date
+                with gr.Row(variant='compact', visible=False):
+                    seed_enable_extras = gr.Checkbox(label="Enable subseed controls", value=False)
+                    n_batch = gr.Number(label="N Batch", value=d.n_batch, interactive=True, precision=0, visible=False)
+            with gr.Row(visible=False):
+                save_sample_per_step = gr.Checkbox(label="Save sample per step", value=d.save_sample_per_step, interactive=True)
+                show_sample_per_step = gr.Checkbox(label="Show sample per step", value=d.show_sample_per_step, interactive=True)
+
     # Gradio's Change functions - hiding and renaming elements based on other elements
     animation_mode.change(fn=change_max_frames_visibility, inputs=animation_mode, outputs=max_frames)
     animation_mode.change(fn=change_diffusion_cadence_visibility, inputs=animation_mode, outputs=diffusion_cadence_column)
