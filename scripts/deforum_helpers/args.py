--- conflicted
+++ resolved
@@ -14,7 +14,6 @@
     initial_seed = None
     initial_info = None
     first_frame = None
-    # prompts = None
     outpath_samples = ""
     animation_prompts = None
     color_corrections = None 
@@ -515,8 +514,7 @@
                 parseq_manifest = gr.Textbox(label="Parseq Manifest (JSON or URL)", lines=4, value = dp.parseq_manifest, interactive=True)
             with gr.Row():
                 parseq_use_deltas = gr.Checkbox(label="Use delta values for movement parameters", value=dp.parseq_use_deltas, interactive=True)            
-<<<<<<< HEAD
-=======
+        # loopArgs
         with gr.Accordion('Guided Images', open=False):
             gr.HTML("""You can use this as a guided image tool or as a looper depending on your settings in the keyframe images field. 
                        Set the keyframes and the images that you want to show up. 
@@ -557,8 +555,6 @@
                 gr.HTML("""the amount each frame during a tweening step to use the new images colors""")
             with gr.Row():
                 color_correction_factor = gr.Textbox(label="color correction factor", lines=1, value = "0:(.075)", interactive=True)
-        # loopArgs
->>>>>>> 7b0888de
     # Animation settings END
     
     # Prompts settings START    
@@ -571,8 +567,6 @@
                 <li>For negative prompts, please write your positive prompt, then --neg ugly, text, assymetric, or any other negative tokens of your choice.</li>
                 </ul>
                 """)
-            # with gr.Row():
-                # prompts = gr.Textbox(label="batch_prompts (disabled atm)", lines=8, interactive=False, value = DeforumPrompts(), visible = False) # TODO
             with gr.Row():
                 animation_prompts = gr.Textbox(label="animation_prompts", lines=8, interactive=True, value = DeforumAnimPrompts())
     # Prompts settings END
@@ -803,24 +797,13 @@
                     ).replace("\n", "").replace(" ", "").split(',')
 parseq_args_names = str(r'''parseq_manifest, parseq_use_deltas'''
                     ).replace("\n", "").replace(" ", "").split(',')
-<<<<<<< HEAD
-=======
 loop_args_names = str(r'''use_looper, init_images, image_strength_schedule, blendFactorMax, blendFactorSlope, 
                           tweening_frames_schedule, color_correction_factor'''
                     ).replace("\n", "").replace(" ", "").split(',')
                     
-html_count = 43
->>>>>>> 7b0888de
-
-component_names =   ['override_settings_with_file', 'custom_settings_file'] + anim_args_names +['animation_prompts'] + args_names + video_args_names + parseq_args_names + hybrid_args_names
-
-<<<<<<< HEAD
+component_names =   ['override_settings_with_file', 'custom_settings_file'] + anim_args_names +['animation_prompts'] + args_names + video_args_names + parseq_args_names + hybrid_args_names + loop_args_names
 settings_component_names = [name for name in component_names if name not in video_args_names]
-=======
-html_trash = [f"i{n}" for n in range(1, html_count+1)]
-component_names =   ['override_settings_with_file', 'custom_settings_file'] + anim_args_names +['prompts', 'animation_prompts'] + args_names + video_args_names + parseq_args_names + hybrid_args_names + loop_args_names + html_trash
-settings_component_names = [name for name in component_names if name not in video_args_names and name not in html_trash]
->>>>>>> 7b0888de
+
 
 def setup_deforum_setting_ui(self, is_img2img, is_extension = True):
     ds = setup_deforum_setting_dictionary(self, is_img2img, is_extension)
