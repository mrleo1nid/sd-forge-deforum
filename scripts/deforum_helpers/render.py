import os
import json
import pandas as pd
import cv2
import numpy as np
from PIL import Image

from .generate import generate
from .noise import add_noise
from .animation import sample_from_cv2, sample_to_cv2, anim_frame_warp
from .animation_key_frames import DeformAnimKeys, LooperAnimKeys
from .vid2frames import get_frame_name, get_next_frame
from .depth import DepthModel
from .colors import maintain_colors
from .parseq_adapter import ParseqAnimKeys
from .seed import next_seed
from .blank_frame_reroll import blank_frame_reroll
from .image_sharpening import unsharp_mask
from .load_images import get_mask, load_img
from .hybrid_video import hybrid_generation, hybrid_composite, get_matrix_for_hybrid_motion, get_flow_for_hybrid_motion, image_transform_ransac, image_transform_optical_flow
from .save_images import save_image
from .composable_masks import compose_mask_with_check
# Webui
from modules.shared import opts, cmd_opts, state

def render_animation(args, anim_args, video_args, parseq_args, loop_args, animation_prompts, root):
    # handle hybrid video generation
    if anim_args.animation_mode in ['2D','3D']:
        if anim_args.hybrid_composite or anim_args.hybrid_motion in ['Affine', 'Perspective', 'Optical Flow']:
            args, anim_args, inputfiles = hybrid_generation(args, anim_args, root)
            # path required by hybrid functions, even if hybrid_comp_save_extra_frames is False
            hybrid_frame_path = os.path.join(args.outdir, 'hybridframes')

    # use parseq if manifest is provided
    use_parseq = parseq_args.parseq_manifest != None and parseq_args.parseq_manifest.strip()
    # expand key frame strings to values
    keys = DeformAnimKeys(anim_args) if not use_parseq else ParseqAnimKeys(parseq_args, anim_args)
    loopSchedulesAndData = LooperAnimKeys(loop_args, anim_args)
    # resume animation
    start_frame = 0
    if anim_args.resume_from_timestring:
        for tmp in os.listdir(args.outdir):
            if ".txt" in tmp : 
                pass
            else:
                filename = tmp.split("_")
                # don't use saved depth maps to count number of frames
                if anim_args.resume_timestring in filename and "depth" not in filename:
                    start_frame += 1
        #start_frame = start_frame - 1

    # create output folder for the batch
    os.makedirs(args.outdir, exist_ok=True)
    print(f"Saving animation frames to {args.outdir}")

    # save settings for the batch
    settings_filename = os.path.join(args.outdir, f"{args.timestring}_settings.txt")
    with open(settings_filename, "w+", encoding="utf-8") as f:
        args.__dict__["prompts"] = animation_prompts
        s = {**dict(args.__dict__), **dict(anim_args.__dict__), **dict(parseq_args.__dict__)}
        json.dump(s, f, ensure_ascii=False, indent=4)
        
    # resume from timestring
    if anim_args.resume_from_timestring:
        args.timestring = anim_args.resume_timestring

    # Always enable pseudo-3d with parseq. No need for an extra toggle:
    # Whether it's used or not in practice is defined by the schedules
    if use_parseq:
        anim_args.flip_2d_perspective = True        

    # expand prompts out to per-frame
    if use_parseq:
        prompt_series = keys.prompts
    else:
        prompt_series = pd.Series([np.nan for a in range(anim_args.max_frames)])
        for i, prompt in animation_prompts.items():
            prompt_series[int(i)] = prompt
        prompt_series = prompt_series.ffill().bfill()

    # check for video inits
    using_vid_init = anim_args.animation_mode == 'Video Input'

    # load depth model for 3D
    predict_depths = (anim_args.animation_mode == '3D' and anim_args.use_depth_warping) or anim_args.save_depth_maps
    predict_depths = predict_depths or (anim_args.hybrid_composite and anim_args.hybrid_comp_mask_type in ['Depth','Video Depth'])
    if predict_depths:
        depth_model = DepthModel(root.device)
        depth_model.load_midas(root.models_path, root.half_precision)
        if anim_args.midas_weight < 1.0:
            depth_model.load_adabins(root.models_path)
        # depth-based hybrid composite mask requires saved depth maps
        if anim_args.hybrid_composite and anim_args.hybrid_comp_mask_type =='Depth':
            anim_args.save_depth_maps = True
    else:
        depth_model = None
        anim_args.save_depth_maps = False

    # state for interpolating between diffusion steps
    turbo_steps = 1 if using_vid_init else int(anim_args.diffusion_cadence)
    turbo_prev_image, turbo_prev_frame_idx = None, 0
    turbo_next_image, turbo_next_frame_idx = None, 0

    # resume animation
    prev_sample = None
    color_match_sample = None
    if anim_args.resume_from_timestring:
        last_frame = start_frame-1
        if turbo_steps > 1:
            last_frame -= last_frame%turbo_steps
        path = os.path.join(args.outdir,f"{args.timestring}_{last_frame:05}.png")
        img = cv2.imread(path)
        #img = cv2.cvtColor(img, cv2.COLOR_BGR2RGB) # Changed the colors on resume
        prev_sample = sample_from_cv2(img)
        if anim_args.color_coherence != 'None':
            color_match_sample = img
        if turbo_steps > 1:
            turbo_next_image, turbo_next_frame_idx = sample_to_cv2(prev_sample, type=np.float32), last_frame
            turbo_prev_image, turbo_prev_frame_idx = turbo_next_image, turbo_next_frame_idx
            start_frame = last_frame+turbo_steps

    args.n_samples = 1
    frame_idx = start_frame

    # reset the mask vals as they are overwritten in the compose_mask algorithm
    mask_vals = {}
    noise_mask_vals = {}

    mask_vals['everywhere'] = Image.new('1', (args.W, args.H), 1)
    noise_mask_vals['everywhere'] = Image.new('1', (args.W, args.H), 1)

    mask_image = None
    
    if args.use_init and args.init_image != None and args.init_image != '':
        _, mask_image = load_img(args.init_image, 
                                        shape=(args.W, args.H),  
                                        use_alpha_as_mask=args.use_alpha_as_mask)
        mask_vals['init_mask'] = mask_image
        noise_mask_vals['init_mask'] = mask_image
    
    # Grab the first frame masks since they wont be provided until next frame
    if mask_image is None:
        mask_vals['init_mask'] = get_mask(args)
        noise_mask_vals['init_mask'] = get_mask(args) # TODO?: add a different default noise mask

    if anim_args.use_mask_video:
        mask_vals['video_mask'] = get_next_frame(args.outdir, anim_args.video_mask_path, frame_idx, True)
        noise_mask_vals['video_mask'] = get_next_frame(args.outdir, anim_args.video_mask_path, frame_idx, True)
    else:
        mask_vals['video_mask'] = None
        noise_mask_vals['video_mask'] = None

    #Webui
    state.job_count = anim_args.max_frames
    
    while frame_idx < anim_args.max_frames:
        #Webui
        state.job = f"frame {frame_idx + 1}/{anim_args.max_frames}"
        state.job_no = frame_idx + 1
        if state.interrupted:
            break
        
        print(f"Rendering animation frame {frame_idx} of {anim_args.max_frames}")

        noise = keys.noise_schedule_series[frame_idx]
        strength = keys.strength_schedule_series[frame_idx]
        scale = keys.cfg_scale_schedule_series[frame_idx]
        contrast = keys.contrast_schedule_series[frame_idx]
        kernel = int(keys.kernel_schedule_series[frame_idx])
        sigma = keys.sigma_schedule_series[frame_idx]
        amount = keys.amount_schedule_series[frame_idx]
        threshold = keys.threshold_schedule_series[frame_idx]
        hybrid_comp_schedules = {
            "alpha": keys.hybrid_comp_alpha_schedule_series[frame_idx],
            "mask_blend_alpha": keys.hybrid_comp_mask_blend_alpha_schedule_series[frame_idx],
            "mask_contrast": keys.hybrid_comp_mask_contrast_schedule_series[frame_idx],
            "mask_auto_contrast_cutoff_low": int(keys.hybrid_comp_mask_auto_contrast_cutoff_low_schedule_series[frame_idx]),
            "mask_auto_contrast_cutoff_high": int(keys.hybrid_comp_mask_auto_contrast_cutoff_high_schedule_series[frame_idx]),
        }        
        scheduled_sampler_name = None
        mask_seq = None
        noise_mask_seq = None
        if anim_args.enable_steps_scheduling and keys.steps_schedule_series[frame_idx] is not None:
            args.steps = int(keys.steps_schedule_series[frame_idx])
        if anim_args.enable_sampler_scheduling and keys.sampler_schedule_series[frame_idx] is not None:
            scheduled_sampler_name = keys.sampler_schedule_series[frame_idx].casefold()
        if args.use_mask and keys.mask_schedule_series[frame_idx] is not None:
            mask_seq = keys.mask_schedule_series[frame_idx]
        if anim_args.use_noise_mask and keys.noise_mask_schedule_series[frame_idx] is not None:
            noise_mask_seq = keys.noise_mask_schedule_series[frame_idx]
        
        if args.use_mask and not anim_args.use_noise_mask:
            noise_mask_seq = mask_seq
        
        depth = None
        
        # emit in-between frames
        if turbo_steps > 1:
            tween_frame_start_idx = max(0, frame_idx-turbo_steps)
            for tween_frame_idx in range(tween_frame_start_idx, frame_idx):
                tween = float(tween_frame_idx - tween_frame_start_idx + 1) / float(frame_idx - tween_frame_start_idx)
                print(f"  creating in between frame {tween_frame_idx} tween:{tween:0.2f}")

                advance_prev = turbo_prev_image is not None and tween_frame_idx > turbo_prev_frame_idx
                advance_next = tween_frame_idx > turbo_next_frame_idx

                if depth_model is not None:
                    assert(turbo_next_image is not None)
                    depth = depth_model.predict(turbo_next_image, anim_args, root.half_precision)
                
                if advance_prev:
                    turbo_prev_image, _ = anim_frame_warp(turbo_prev_image, args, anim_args, keys, tween_frame_idx, depth_model, depth=depth, device=root.device, half_precision=root.half_precision)
                if advance_next:
                    turbo_next_image, _ = anim_frame_warp(turbo_next_image, args, anim_args, keys, tween_frame_idx, depth_model, depth=depth, device=root.device, half_precision=root.half_precision)

                # hybrid video motion - warps turbo_prev_image or turbo_next_image to match motion
                if tween_frame_idx > 0:
                    if anim_args.hybrid_motion in ['Affine', 'Perspective']:
                        matrix = get_matrix_for_hybrid_motion(tween_frame_idx-1, (args.W, args.H), inputfiles, anim_args.hybrid_motion)
                        if advance_prev:
                            turbo_prev_image = image_transform_ransac(turbo_prev_image, matrix, anim_args.hybrid_motion, cv2.BORDER_WRAP if anim_args.border == 'wrap' else cv2.BORDER_REPLICATE)
                        if advance_next:
                            turbo_next_image = image_transform_ransac(turbo_next_image, matrix, anim_args.hybrid_motion, cv2.BORDER_WRAP if anim_args.border == 'wrap' else cv2.BORDER_REPLICATE)
                    if anim_args.hybrid_motion in ['Optical Flow']:
                        flow = get_flow_for_hybrid_motion(tween_frame_idx-1, (args.W, args.H), inputfiles, hybrid_frame_path, anim_args.hybrid_flow_method, anim_args.hybrid_comp_save_extra_frames)
                        if advance_prev:
                            turbo_prev_image = image_transform_optical_flow(turbo_prev_image, flow, cv2.BORDER_WRAP if anim_args.border == 'wrap' else cv2.BORDER_REPLICATE)
                        if advance_next:
                            turbo_next_image = image_transform_optical_flow(turbo_next_image, flow, cv2.BORDER_WRAP if anim_args.border == 'wrap' else cv2.BORDER_REPLICATE)

                turbo_prev_frame_idx = turbo_next_frame_idx = tween_frame_idx

                if turbo_prev_image is not None and tween < 1.0:
                    img = turbo_prev_image*(1.0-tween) + turbo_next_image*tween
                else:
                    img = turbo_next_image

                filename = f"{args.timestring}_{tween_frame_idx:05}.png"
                cv2.imwrite(os.path.join(args.outdir, filename), img)
                if anim_args.save_depth_maps:
                    depth_model.save(os.path.join(args.outdir, f"{args.timestring}_depth_{tween_frame_idx:05}.png"), depth)
            if turbo_next_image is not None:
                prev_sample = sample_from_cv2(turbo_next_image)

        # apply transforms to previous frame
        if prev_sample is not None:
            prev_img, depth = anim_frame_warp(prev_sample, args, anim_args, keys, frame_idx, depth_model, depth=None, device=root.device, half_precision=root.half_precision)

            # hybrid video motion - warps prev_img to match motion, usually to prepare for compositing
            if frame_idx > 0:
                if anim_args.hybrid_motion in ['Affine', 'Perspective']:
                    matrix = get_matrix_for_hybrid_motion(frame_idx-1, (args.W, args.H), inputfiles, anim_args.hybrid_motion)
                    prev_img = image_transform_ransac(prev_img, matrix, anim_args.hybrid_motion, cv2.BORDER_WRAP if anim_args.border == 'wrap' else cv2.BORDER_REPLICATE)    
                if anim_args.hybrid_motion in ['Optical Flow']:
                    flow = get_flow_for_hybrid_motion(frame_idx-1, (args.W, args.H), inputfiles, hybrid_frame_path, anim_args.hybrid_flow_method, anim_args.hybrid_comp_save_extra_frames)
                    prev_img = image_transform_optical_flow(prev_img, flow, cv2.BORDER_WRAP if anim_args.border == 'wrap' else cv2.BORDER_REPLICATE)

            # do hybrid video - composites video frame into prev_img (now warped if using motion)
            if anim_args.hybrid_composite:
                args, prev_img = hybrid_composite(args, anim_args, frame_idx, prev_img, depth_model, hybrid_comp_schedules, root)

            # apply color matching
            if anim_args.color_coherence != 'None':
                # video color matching
                hybrid_available = anim_args.hybrid_composite or anim_args.hybrid_motion in ['Optical Flow', 'Affine', 'Perspective']
                if anim_args.color_coherence == 'Video Input' and hybrid_available:
                    video_color_coherence_frame = int(frame_idx) % int(anim_args.color_coherence_video_every_N_frames) == 0
                    if video_color_coherence_frame:
                        prev_vid_img = Image.open(os.path.join(args.outdir, 'inputframes', get_frame_name(anim_args.video_init_path) + f"{frame_idx:05}.jpg"))
                        prev_vid_img = prev_vid_img.resize((args.W, args.H), Image.Resampling.LANCZOS)
                        color_match_sample = np.asarray(prev_vid_img)
                        color_match_sample = cv2.cvtColor(color_match_sample, cv2.COLOR_RGB2BGR)
                if color_match_sample is None:
                    color_match_sample = prev_img.copy()
                else:
                    prev_img = maintain_colors(prev_img, color_match_sample, anim_args.color_coherence)

            # apply scaling
            contrast_sample = prev_img * contrast
            # anti-blur
            contrast_sample = unsharp_mask(contrast_sample, (kernel, kernel), sigma, amount, threshold)
            # apply frame noising
            sample_torch = sample_from_cv2(contrast_sample)
            if args.use_mask or anim_args.use_noise_mask:
                args.noise_mask = compose_mask_with_check(root, args, noise_mask_seq, noise_mask_vals, sample_torch)
            noised_sample = add_noise(sample_torch, noise, args.seed, anim_args.noise_type,
                            (anim_args.perlin_w, anim_args.perlin_h, anim_args.perlin_octaves, anim_args.perlin_persistence),
                             args.noise_mask, args.invert_mask)

            # use transformed previous frame as init for current
            args.use_init = True
            if root.half_precision:
                args.init_sample = noised_sample.half().to(root.device)
            else:
                args.init_sample = noised_sample.to(root.device)
            args.strength = max(0.0, min(1.0, strength))
        
        args.scale = scale

        # grab prompt for current frame
        args.prompt = prompt_series[frame_idx]
        
        if args.seed_behavior == 'schedule' or use_parseq:
            args.seed = int(keys.seed_schedule_series[frame_idx])

        if anim_args.enable_checkpoint_scheduling:
            args.checkpoint = keys.checkpoint_schedule_series[frame_idx]
            print(f"Checkpoint: {args.checkpoint}")
        else:
            args.checkpoint = None

        if use_parseq:
            args.seed_enable_extras = True
            args.subseed = int(keys.subseed_series[frame_idx])
            args.subseed_strength = keys.subseed_strength_series[frame_idx]

        print(f"{args.prompt} {args.seed}")
        if not using_vid_init:
            print(f"Angle: {keys.angle_series[frame_idx]} Zoom: {keys.zoom_series[frame_idx]}")
            print(f"Tx: {keys.translation_x_series[frame_idx]} Ty: {keys.translation_y_series[frame_idx]} Tz: {keys.translation_z_series[frame_idx]}")
            print(f"Rx: {keys.rotation_3d_x_series[frame_idx]} Ry: {keys.rotation_3d_y_series[frame_idx]} Rz: {keys.rotation_3d_z_series[frame_idx]}")
        
        # grab init image for current frame
        elif using_vid_init:
            init_frame = get_next_frame(args.outdir, anim_args.video_init_path, frame_idx, False)
            print(f"Using video init frame {init_frame}")
            args.init_image = init_frame
<<<<<<< HEAD
            
        if anim_args.use_mask_video:
            mask_vals['video_mask'] = get_next_frame(args.outdir, anim_args.video_mask_path, frame_idx, True)
                
        # sample the diffusion model
        if args.use_mask:
            args.mask_image = compose_mask_with_check(root, args, mask_seq, mask_vals, args.init_sample) if args.init_sample is not None else None # we need it only after the first frame anyway
        sample, image = generate(args, anim_args, root, frame_idx, return_sample=True, sampler_name=scheduled_sampler_name)
=======
            if anim_args.use_mask_video:
                args.mask_file = get_next_frame(args.outdir, anim_args.video_mask_path, frame_idx, True)

        # setting up some arguments for the looper
        loop_args.imageStrength = loopSchedulesAndData.image_strength_schedule_series[frame_idx]
        loop_args.blendFactorMax = loopSchedulesAndData.blendFactorMax_series[frame_idx]
        loop_args.blendFactorSlope = loopSchedulesAndData.blendFactorSlope_series[frame_idx]
        loop_args.tweeningFrameSchedule = loopSchedulesAndData.tweening_frames_schedule_series[frame_idx]
        loop_args.colorCorrectionFactor = loopSchedulesAndData.color_correction_factor_series[frame_idx]
        loop_args.useLooper = loopSchedulesAndData.useLooper
        loop_args.imagesToKeyframe = loopSchedulesAndData.imagesToKeyframe
        # sample the diffusion model
        sample, image = generate(args, anim_args, loop_args, root, frame_idx, return_sample=True, sampler_name=scheduled_sampler_name)
>>>>>>> 283c8dfb
        patience = 10

        # reroll blank frame 
        if not image.getbbox():
            print("Blank frame detected! If you don't have the NSFW filter enabled, this may be due to a glitch!")
            if args.reroll_blank_frames == 'reroll':
                while not image.getbbox():
                    print("Rerolling with +1 seed...")
                    args.seed += 1
                    sample, image = generate(args, anim_args, loop_args,  root, frame_idx, return_sample=True, sampler_name=scheduled_sampler_name)
                    patience -= 1
                    if patience == 0:
                        print("Rerolling with +1 seed failed for 10 iterations! Try setting webui's precision to 'full' and if it fails, please report this to the devs! Interrupting...")
                        state.interrupted = True
                        state.current_image = image
                        return
            elif args.reroll_blank_frames == 'interrupt':
                print("Interrupting to save your eyes...")
                state.interrupted = True
                state.current_image = image
            image = blank_frame_reroll(image, args, root, frame_idx)
            if image == None:
                return

        if not using_vid_init:
            prev_sample = sample

        if turbo_steps > 1:
            turbo_prev_image, turbo_prev_frame_idx = turbo_next_image, turbo_next_frame_idx
            turbo_next_image, turbo_next_frame_idx = sample_to_cv2(sample, type=np.float32), frame_idx
            frame_idx += turbo_steps
        else:    
            filename = f"{args.timestring}_{frame_idx:05}.png"
            save_image(image, 'PIL', filename, args, video_args, root)

            if anim_args.save_depth_maps:
                depth = depth_model.predict(sample_to_cv2(sample), anim_args, root.half_precision)
                depth_model.save(os.path.join(args.outdir, f"{args.timestring}_depth_{frame_idx:05}.png"), depth)
            frame_idx += 1

        state.current_image = image

        args.seed = next_seed(args)
<|MERGE_RESOLUTION|>--- conflicted
+++ resolved
@@ -325,18 +325,11 @@
             init_frame = get_next_frame(args.outdir, anim_args.video_init_path, frame_idx, False)
             print(f"Using video init frame {init_frame}")
             args.init_image = init_frame
-<<<<<<< HEAD
-            
         if anim_args.use_mask_video:
             mask_vals['video_mask'] = get_next_frame(args.outdir, anim_args.video_mask_path, frame_idx, True)
-                
-        # sample the diffusion model
+
         if args.use_mask:
             args.mask_image = compose_mask_with_check(root, args, mask_seq, mask_vals, args.init_sample) if args.init_sample is not None else None # we need it only after the first frame anyway
-        sample, image = generate(args, anim_args, root, frame_idx, return_sample=True, sampler_name=scheduled_sampler_name)
-=======
-            if anim_args.use_mask_video:
-                args.mask_file = get_next_frame(args.outdir, anim_args.video_mask_path, frame_idx, True)
 
         # setting up some arguments for the looper
         loop_args.imageStrength = loopSchedulesAndData.image_strength_schedule_series[frame_idx]
@@ -348,7 +341,6 @@
         loop_args.imagesToKeyframe = loopSchedulesAndData.imagesToKeyframe
         # sample the diffusion model
         sample, image = generate(args, anim_args, loop_args, root, frame_idx, return_sample=True, sampler_name=scheduled_sampler_name)
->>>>>>> 283c8dfb
         patience = 10
 
         # reroll blank frame 
