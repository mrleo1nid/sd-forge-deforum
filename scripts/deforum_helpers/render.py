--- conflicted
+++ resolved
@@ -379,14 +379,6 @@
             args.seed_enable_extras = True
             args.subseed = int(keys.subseed_series[frame_idx])
             args.subseed_strength = keys.subseed_strength_series[frame_idx]
-<<<<<<< HEAD
-            
-        prompt_split = re.split("`(.*?)`", args.prompt)
-        if len(prompt_split) > 1:
-            prompt_parsed = ''.join([prompt_split[value-1]+f'{numexpr.evaluate(prompt_split[value].replace("t",f"{frame_idx}"))}' for value in (range(1, len(prompt_split), 2))])
-        else:
-            prompt_parsed = args.prompt
-=======
         
         max_f = anim_args.max_frames - 1
         prompt_split = re.split("`(.*?)`", args.prompt)
@@ -395,7 +387,6 @@
         else:
             prompt_parsed = args.prompt
         prompt_parsed += ')' if ')' in prompt_split[-1] else "" # append last )
->>>>>>> 4297e355
 
         prompt_to_print, *after_neg = prompt_parsed.strip().split("--neg")
         prompt_to_print = prompt_to_print.strip()
