--- conflicted
+++ resolved
@@ -454,16 +454,12 @@
             save_image(image, 'PIL', filename, args, video_args, root)
 
             if anim_args.save_depth_maps:
-<<<<<<< HEAD
-                depth = depth_model.predict(opencv_image, anim_args.midas_weight, root.half_precision)
-=======
                 if cmd_opts.lowvram or cmd_opts.medvram:
                     lowvram.send_everything_to_cpu()
                     sd_hijack.model_hijack.undo_hijack(sd_model)
                     devices.torch_gc()
                     depth_model.to(root.device)
                 depth = depth_model.predict(opencv_image, anim_args, root.half_precision)
->>>>>>> 129bd90f
                 depth_model.save(os.path.join(args.outdir, f"{args.timestring}_depth_{frame_idx:05}.png"), depth)
                 if cmd_opts.lowvram or cmd_opts.medvram:
                     depth_model.to('cpu')
