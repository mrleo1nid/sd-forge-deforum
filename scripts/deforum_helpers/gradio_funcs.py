import gradio as gr
from .video_audio_utilities import extract_number, get_quick_vid_info

def auto_hide_n_batch(choice):
    return gr.update(visible=True) if choice == -1 else gr.update(value=1, visible=False)
    
def change_visibility_from_skip_video(choice):
    return gr.update(visible=False) if choice else gr.update(visible=True) 

def update_r_upscale_factor(choice):
    return gr.update(value='x4', choices = ['x4']) if choice != 'realesr-animevideov3' else gr.update(value='x2', choices = ['x2', 'x3', 'x4'])

def change_perlin_visibility(choice):
    return gr.update(visible=choice=="perlin")

def change_color_coherence_image_path_visibility(choice):
    return gr.update(visible=choice=="Image")

def change_color_coherence_video_every_N_frames_visibility(choice):
    return gr.update(visible=choice=="Video Input")

def change_seed_iter_visibility(choice):
    return gr.update(visible=choice=="iter")
    
def change_seed_schedule_visibility(choice):
    return gr.update(visible=choice=="schedule")

def disable_pers_flip_accord(choice):
    return gr.update(visible=True) if choice in ['2D','3D'] else gr.update(visible=False)

def change_max_frames_visibility(choice):
    return gr.update(visible=choice != "Video Input")
    
def change_diffusion_cadence_visibility(choice):
    return gr.update(visible=choice not in ['Video Input', 'Interpolation'])
    
def disble_3d_related_stuff(choice):
    return gr.update(visible=False) if choice != '3D' else gr.update(visible=True)
    
def enable_2d_related_stuff(choice):
    return gr.update(visible=True) if choice == '2D' else gr.update(visible=False)
    
def disable_by_interpolation(choice):
    return gr.update(visible=False) if choice in ['Interpolation'] else gr.update(visible=True)
    
def disable_by_video_input(choice):
    return gr.update(visible=False) if choice in ['Video Input'] else gr.update(visible=True)
    
def hide_if_none(choice):
    return gr.update(visible=choice != "None")
    
def change_gif_button_visibility(choice):
    return gr.update(visible=False, value=False) if int(choice) > 30 else gr.update(visible=True)
    
<<<<<<< HEAD
def disable_by_hybrid_composite(choice):
    return gr.update(visible=True) if choice in ['Normal', 'Before Motion', 'After Generation'] else gr.update(visible=False)
=======
def hide_if_false(choice):
    return gr.update(visible=True) if choice else gr.update(visible=False)
>>>>>>> 75b728ad
        
def disable_by_hybrid_composite_dynamic(choice, comp_mask_type):
    if choice in ['Normal', 'Before Motion', 'After Generation']:
        if comp_mask_type != 'None':
            return gr.update(visible=True)
    return gr.update(visible=False)

def disable_by_non_optical_flow(choice):
    return gr.update(visible=False) if choice != 'Optical Flow' else gr.update(visible=True)
    
# Upscaling Gradio UI related funcs
def vid_upscale_gradio_update_stats(vid_path, upscale_factor):
    if not vid_path:
        return '---', '---', '---', '---'
    factor = extract_number(upscale_factor)
    fps, fcount, resolution = get_quick_vid_info(vid_path.name)
    in_res_str = f"{resolution[0]}*{resolution[1]}"
    out_res_str = f"{resolution[0] * factor}*{resolution[1] * factor}"
    return fps, fcount, in_res_str, out_res_str
    
def update_upscale_out_res(in_res, upscale_factor):
    if not in_res:
        return '---'
    factor = extract_number(upscale_factor)
    w, h = [int(x) * factor for x in in_res.split('*')]
    return f"{w}*{h}"
    
def update_upscale_out_res_by_model_name(in_res, upscale_model_name):
    if not upscale_model_name or in_res == '---':
        return '---'
    factor = 2 if upscale_model_name == 'realesr-animevideov3' else 4
    return f"{int(in_res.split('*')[0]) * factor}*{int(in_res.split('*')[1]) * factor}"


    
def hide_interp_by_interp_status(choice):
    return gr.update(visible=False) if choice == 'None' else gr.update(visible=True)
    
def change_interp_x_max_limit(engine_name, current_value):
    if engine_name == 'FILM':
        return gr.update(maximum=300)
    elif current_value > 10:
        return gr.update(maximum=10, value=2)
    return gr.update(maximum=10)
    
def hide_interp_stats(choice):
    return gr.update(visible=True) if choice is not None else gr.update(visible=False)

def change_css(checkbox_status):
        if checkbox_status:
            display = "block"
        else:
            display = "none"
        
        html_template = f'''
        <style>
            #tab_deforum_interface .svelte-e8n7p6, #f_interp_accord {{
                display: {display} !important;
            }}
        </style>
        '''
        return html_template<|MERGE_RESOLUTION|>--- conflicted
+++ resolved
@@ -52,14 +52,9 @@
 def change_gif_button_visibility(choice):
     return gr.update(visible=False, value=False) if int(choice) > 30 else gr.update(visible=True)
     
-<<<<<<< HEAD
-def disable_by_hybrid_composite(choice):
-    return gr.update(visible=True) if choice in ['Normal', 'Before Motion', 'After Generation'] else gr.update(visible=False)
-=======
 def hide_if_false(choice):
     return gr.update(visible=True) if choice else gr.update(visible=False)
->>>>>>> 75b728ad
-        
+
 def disable_by_hybrid_composite_dynamic(choice, comp_mask_type):
     if choice in ['Normal', 'Before Motion', 'After Generation']:
         if comp_mask_type != 'None':
