import numpy as np
import cv2
from functools import reduce
import math
import py3d_tools as p3d
import torch
from einops import rearrange
from .prompt import check_is_number

# Webui
from modules.shared import state

def sample_from_cv2(sample: np.ndarray) -> torch.Tensor:
    sample = ((sample.astype(float) / 255.0) * 2) - 1
    sample = sample[None].transpose(0, 3, 1, 2).astype(np.float16)
    sample = torch.from_numpy(sample)
    return sample

def sample_to_cv2(sample: torch.Tensor, type=np.uint8) -> np.ndarray:
    sample_f32 = rearrange(sample.squeeze().cpu().numpy(), "c h w -> h w c").astype(np.float32)
    sample_f32 = ((sample_f32 * 0.5) + 0.5).clip(0, 1)
    sample_int8 = (sample_f32 * 255)
    return sample_int8.astype(type)

def construct_RotationMatrixHomogenous(rotation_angles):
    assert(type(rotation_angles)==list and len(rotation_angles)==3)
    RH = np.eye(4,4)
    cv2.Rodrigues(np.array(rotation_angles), RH[0:3, 0:3])
    return RH

# https://en.wikipedia.org/wiki/Rotation_matrix
def getRotationMatrixManual(rotation_angles):
	
    rotation_angles = [np.deg2rad(x) for x in rotation_angles]
    
    phi         = rotation_angles[0] # around x
    gamma       = rotation_angles[1] # around y
    theta       = rotation_angles[2] # around z
    
    # X rotation
    Rphi        = np.eye(4,4)
    sp          = np.sin(phi)
    cp          = np.cos(phi)
    Rphi[1,1]   = cp
    Rphi[2,2]   = Rphi[1,1]
    Rphi[1,2]   = -sp
    Rphi[2,1]   = sp
    
    # Y rotation
    Rgamma        = np.eye(4,4)
    sg            = np.sin(gamma)
    cg            = np.cos(gamma)
    Rgamma[0,0]   = cg
    Rgamma[2,2]   = Rgamma[0,0]
    Rgamma[0,2]   = sg
    Rgamma[2,0]   = -sg
    
    # Z rotation (in-image-plane)
    Rtheta      = np.eye(4,4)
    st          = np.sin(theta)
    ct          = np.cos(theta)
    Rtheta[0,0] = ct
    Rtheta[1,1] = Rtheta[0,0]
    Rtheta[0,1] = -st
    Rtheta[1,0] = st
    
    R           = reduce(lambda x,y : np.matmul(x,y), [Rphi, Rgamma, Rtheta]) 
    
    return R

def getPoints_for_PerspectiveTranformEstimation(ptsIn, ptsOut, W, H, sidelength):
    
    ptsIn2D      =  ptsIn[0,:]
    ptsOut2D     =  ptsOut[0,:]
    ptsOut2Dlist =  []
    ptsIn2Dlist  =  []
    
    for i in range(0,4):
        ptsOut2Dlist.append([ptsOut2D[i,0], ptsOut2D[i,1]])
        ptsIn2Dlist.append([ptsIn2D[i,0], ptsIn2D[i,1]])
    
    pin  =  np.array(ptsIn2Dlist)   +  [W/2.,H/2.]
    pout = (np.array(ptsOut2Dlist)  +  [1.,1.]) * (0.5*sidelength)
    pin  = pin.astype(np.float32)
    pout = pout.astype(np.float32)
    
    return pin, pout


def warpMatrix(W, H, theta, phi, gamma, scale, fV):
    
    # M is to be estimated
    M          = np.eye(4, 4)
    
    fVhalf     = np.deg2rad(fV/2.)
    d          = np.sqrt(W*W+H*H)
    sideLength = scale*d/np.cos(fVhalf)
    h          = d/(2.0*np.sin(fVhalf))
    n          = h-(d/2.0)
    f          = h+(d/2.0)
    
    # Translation along Z-axis by -h
    T       = np.eye(4,4)
    T[2,3]  = -h
    
    # Rotation matrices around x,y,z
    R = getRotationMatrixManual([phi, gamma, theta])
    
    
    # Projection Matrix 
    P       = np.eye(4,4)
    P[0,0]  = 1.0/np.tan(fVhalf)
    P[1,1]  = P[0,0]
    P[2,2]  = -(f+n)/(f-n)
    P[2,3]  = -(2.0*f*n)/(f-n)
    P[3,2]  = -1.0
    
    # pythonic matrix multiplication
    F       = reduce(lambda x,y : np.matmul(x,y), [P, T, R]) 
    
    # shape should be 1,4,3 for ptsIn and ptsOut since perspectiveTransform() expects data in this way. 
    # In C++, this can be achieved by Mat ptsIn(1,4,CV_64FC3);
    ptsIn = np.array([[
                 [-W/2., H/2., 0.],[ W/2., H/2., 0.],[ W/2.,-H/2., 0.],[-W/2.,-H/2., 0.]
                 ]])
    ptsOut  = np.array(np.zeros((ptsIn.shape), dtype=ptsIn.dtype))
    ptsOut  = cv2.perspectiveTransform(ptsIn, F)
    
    ptsInPt2f, ptsOutPt2f = getPoints_for_PerspectiveTranformEstimation(ptsIn, ptsOut, W, H, sideLength)
    
    # check float32 otherwise OpenCV throws an error
    assert(ptsInPt2f.dtype  == np.float32)
    assert(ptsOutPt2f.dtype == np.float32)
    M33 = cv2.getPerspectiveTransform(ptsInPt2f,ptsOutPt2f)

    return M33, sideLength

def anim_frame_warp(prev, args, anim_args, keys, frame_idx, depth_model=None, depth=None, device='cuda', half_precision = False):
    if isinstance(prev, np.ndarray):
        prev_img_cv2 = prev
    else:
        prev_img_cv2 = sample_to_cv2(prev)

    if anim_args.use_depth_warping:
        if depth is None and depth_model is not None:
            depth = depth_model.predict(prev_img_cv2, anim_args, half_precision)
    else:
        depth = None

    if anim_args.animation_mode == '2D':
        prev_img = anim_frame_warp_2d(prev_img_cv2, args, anim_args, keys, frame_idx)
    else: # '3D'
        prev_img = anim_frame_warp_3d(device, prev_img_cv2, depth, anim_args, keys, frame_idx)
                
    return prev_img, depth

def anim_frame_warp_2d(prev_img_cv2, args, anim_args, keys, frame_idx):
    angle = keys.angle_series[frame_idx]
    zoom = keys.zoom_series[frame_idx]
    translation_x = keys.translation_x_series[frame_idx]
    translation_y = keys.translation_y_series[frame_idx]

    center = (args.W // 2, args.H // 2)
    trans_mat = np.float32([[1, 0, translation_x], [0, 1, translation_y]])
    rot_mat = cv2.getRotationMatrix2D(center, angle, zoom)
    trans_mat = np.vstack([trans_mat, [0,0,1]])
    rot_mat = np.vstack([rot_mat, [0,0,1]])
    if anim_args.flip_2d_perspective:
        perspective_flip_theta = keys.perspective_flip_theta_series[frame_idx]
        perspective_flip_phi = keys.perspective_flip_phi_series[frame_idx]
        perspective_flip_gamma = keys.perspective_flip_gamma_series[frame_idx]
        perspective_flip_fv = keys.perspective_flip_fv_series[frame_idx]
        M,sl = warpMatrix(args.W, args.H, perspective_flip_theta, perspective_flip_phi, perspective_flip_gamma, 1., perspective_flip_fv);
        post_trans_mat = np.float32([[1, 0, (args.W-sl)/2], [0, 1, (args.H-sl)/2]])
        post_trans_mat = np.vstack([post_trans_mat, [0,0,1]])
        bM = np.matmul(M, post_trans_mat)
        xform = np.matmul(bM, rot_mat, trans_mat)
    else:
        xform = np.matmul(rot_mat, trans_mat)

    return cv2.warpPerspective(
        prev_img_cv2,
        xform,
        (prev_img_cv2.shape[1], prev_img_cv2.shape[0]),
        borderMode=cv2.BORDER_WRAP if anim_args.border == 'wrap' else cv2.BORDER_REPLICATE
    )

def anim_frame_warp_3d(device, prev_img_cv2, depth, anim_args, keys, frame_idx):
    TRANSLATION_SCALE = 1.0/200.0 # matches Disco
    translate_xyz = [
        -keys.translation_x_series[frame_idx] * TRANSLATION_SCALE, 
        keys.translation_y_series[frame_idx] * TRANSLATION_SCALE, 
        -keys.translation_z_series[frame_idx] * TRANSLATION_SCALE
    ]
    rotate_xyz = [
        math.radians(keys.rotation_3d_x_series[frame_idx]), 
        math.radians(keys.rotation_3d_y_series[frame_idx]), 
        math.radians(keys.rotation_3d_z_series[frame_idx])
    ]
    rot_mat = p3d.euler_angles_to_matrix(torch.tensor(rotate_xyz, device=device), "XYZ").unsqueeze(0)
    result = transform_image_3d(device if not device.type.startswith('mps') else torch.device('cpu'), prev_img_cv2, depth, rot_mat, translate_xyz, anim_args, keys, frame_idx)
    torch.cuda.empty_cache()
    return result

def transform_image_3d(device, prev_img_cv2, depth_tensor, rot_mat, translate, anim_args, keys, frame_idx):
    # adapted and optimized version of transform_image_3d from Disco Diffusion https://github.com/alembics/disco-diffusion 
    w, h = prev_img_cv2.shape[1], prev_img_cv2.shape[0]

    aspect_ratio = float(w)/float(h)
    near = keys.near_series[frame_idx]
    far = keys.far_series[frame_idx]
    fov_deg = keys.fov_series[frame_idx]
    persp_cam_old = p3d.FoVPerspectiveCameras(near, far, aspect_ratio, fov=fov_deg, degrees=True, device=device)
    persp_cam_new = p3d.FoVPerspectiveCameras(near, far, aspect_ratio, fov=fov_deg, degrees=True, R=rot_mat, T=torch.tensor([translate]), device=device)

    # range of [-1,1] is important to torch grid_sample's padding handling
    y,x = torch.meshgrid(torch.linspace(-1.,1.,h,dtype=torch.float32,device=device),torch.linspace(-1.,1.,w,dtype=torch.float32,device=device))
    if depth_tensor is None:
        z = torch.ones_like(x)
    else:
        z = torch.as_tensor(depth_tensor, dtype=torch.float32, device=device)
    xyz_old_world = torch.stack((x.flatten(), y.flatten(), z.flatten()), dim=1)

    xyz_old_cam_xy = persp_cam_old.get_full_projection_transform().transform_points(xyz_old_world)[:,0:2]
    xyz_new_cam_xy = persp_cam_new.get_full_projection_transform().transform_points(xyz_old_world)[:,0:2]

    offset_xy = xyz_new_cam_xy - xyz_old_cam_xy
    # affine_grid theta param expects a batch of 2D mats. Each is 2x3 to do rotation+translation.
    identity_2d_batch = torch.tensor([[1.,0.,0.],[0.,1.,0.]], device=device).unsqueeze(0)
    # coords_2d will have shape (N,H,W,2).. which is also what grid_sample needs.
    coords_2d = torch.nn.functional.affine_grid(identity_2d_batch, [1,1,h,w], align_corners=False)
    offset_coords_2d = coords_2d - torch.reshape(offset_xy, (h,w,2)).unsqueeze(0)

    image_tensor = rearrange(torch.from_numpy(prev_img_cv2.astype(np.float32)), 'h w c -> c h w').to(device)
    new_image = torch.nn.functional.grid_sample(
        image_tensor.add(1/512 - 0.0001).unsqueeze(0), 
        offset_coords_2d, 
        mode=anim_args.sampling_mode, 
        padding_mode=anim_args.padding_mode, 
        align_corners=False
    )

    # convert back to cv2 style numpy array
    result = rearrange(
        new_image.squeeze().clamp(0,255), 
        'c h w -> h w c'
    ).cpu().numpy().astype(prev_img_cv2.dtype)
<<<<<<< HEAD
    return result

class DeformAnimKeys():
    def __init__(self, anim_args):
        self.angle_series = get_inbetweens(parse_key_frames(anim_args.angle), anim_args.max_frames)
        self.zoom_series = get_inbetweens(parse_key_frames(anim_args.zoom), anim_args.max_frames)
        self.translation_x_series = get_inbetweens(parse_key_frames(anim_args.translation_x), anim_args.max_frames)
        self.translation_y_series = get_inbetweens(parse_key_frames(anim_args.translation_y), anim_args.max_frames)
        self.translation_z_series = get_inbetweens(parse_key_frames(anim_args.translation_z), anim_args.max_frames)
        self.rotation_3d_x_series = get_inbetweens(parse_key_frames(anim_args.rotation_3d_x), anim_args.max_frames)
        self.rotation_3d_y_series = get_inbetweens(parse_key_frames(anim_args.rotation_3d_y), anim_args.max_frames)
        self.rotation_3d_z_series = get_inbetweens(parse_key_frames(anim_args.rotation_3d_z), anim_args.max_frames)
        self.perspective_flip_theta_series = get_inbetweens(parse_key_frames(anim_args.perspective_flip_theta), anim_args.max_frames)
        self.perspective_flip_phi_series = get_inbetweens(parse_key_frames(anim_args.perspective_flip_phi), anim_args.max_frames)
        self.perspective_flip_gamma_series = get_inbetweens(parse_key_frames(anim_args.perspective_flip_gamma), anim_args.max_frames)
        self.perspective_flip_fv_series = get_inbetweens(parse_key_frames(anim_args.perspective_flip_fv), anim_args.max_frames)
        self.noise_schedule_series = get_inbetweens(parse_key_frames(anim_args.noise_schedule), anim_args.max_frames)
        self.strength_schedule_series = get_inbetweens(parse_key_frames(anim_args.strength_schedule), anim_args.max_frames)
        self.contrast_schedule_series = get_inbetweens(parse_key_frames(anim_args.contrast_schedule), anim_args.max_frames)
        self.cfg_scale_schedule_series = get_inbetweens(parse_key_frames(anim_args.cfg_scale_schedule), anim_args.max_frames)
        self.seed_schedule_series = get_inbetweens(parse_key_frames(anim_args.seed_schedule), anim_args.max_frames)
        self.sampler_schedule_series = get_inbetweens(parse_key_frames(anim_args.sampler_schedule), anim_args.max_frames, is_single_string = True)
        self.kernel_schedule_series = get_inbetweens(parse_key_frames(anim_args.kernel_schedule), anim_args.max_frames)
        self.sigma_schedule_series = get_inbetweens(parse_key_frames(anim_args.sigma_schedule), anim_args.max_frames)
        self.amount_schedule_series = get_inbetweens(parse_key_frames(anim_args.amount_schedule), anim_args.max_frames)
        self.threshold_schedule_series = get_inbetweens(parse_key_frames(anim_args.threshold_schedule), anim_args.max_frames)
        self.fov_series = get_inbetweens(parse_key_frames(anim_args.fov_schedule), anim_args.max_frames)
        self.near_series = get_inbetweens(parse_key_frames(anim_args.near_schedule), anim_args.max_frames)
        self.far_series = get_inbetweens(parse_key_frames(anim_args.far_schedule), anim_args.max_frames)

def get_inbetweens(key_frames, max_frames, integer=False, interp_method='Linear', is_single_string = False):
    import numexpr
    key_frame_series = pd.Series([np.nan for a in range(max_frames)])
    for i in range(0, max_frames):
        if i in key_frames:
            value = key_frames[i]
            value_is_number = check_is_number(value)
            # if it's only a number, leave the rest for the default interpolation
            if value_is_number:
                t = i
                key_frame_series[i] = value
        if not value_is_number:
            t = i
            if is_single_string:
                if value.find("'") > -1:
                    value = value.replace("'","")
                if value.find('"') > -1:
                    value = value.replace('"',"")
            key_frame_series[i] = numexpr.evaluate(value) if not is_single_string else value # workaround for values formatted like 0:("I am test") //used for sampler schedules
    key_frame_series = key_frame_series.astype(float) if not is_single_string else key_frame_series # as string
    
    if interp_method == 'Cubic' and len(key_frames.items()) <= 3:
        interp_method = 'Quadratic'    
    if interp_method == 'Quadratic' and len(key_frames.items()) <= 2:
        interp_method = 'Linear'
          
    key_frame_series[0] = key_frame_series[key_frame_series.first_valid_index()]
    key_frame_series[max_frames-1] = key_frame_series[key_frame_series.last_valid_index()]
    key_frame_series = key_frame_series.interpolate(method=interp_method.lower(), limit_direction='both')
    if integer:
        return key_frame_series.astype(int)
    return key_frame_series

def parse_key_frames(string, prompt_parser=None):
    # because math functions (i.e. sin(t)) can utilize brackets 
    # it extracts the value in form of some stuff
    # which has previously been enclosed with brackets and
    # with a comma or end of line existing after the closing one
    pattern = r'((?P<frame>[0-9]+):[\s]*\((?P<param>[\S\s]*?)\)([,][\s]?|[\s]?$))'
    frames = dict()
    for match_object in re.finditer(pattern, string):
        frame = int(match_object.groupdict()['frame'])
        param = match_object.groupdict()['param']
        if prompt_parser:
            frames[frame] = prompt_parser(param)
        else:
            frames[frame] = param
    if frames == {} and len(string) != 0:
        raise RuntimeError('Key Frame string not correctly formatted')
    return frames
=======
    return result
>>>>>>> ed51c8a4
<|MERGE_RESOLUTION|>--- conflicted
+++ resolved
@@ -245,7 +245,6 @@
         new_image.squeeze().clamp(0,255), 
         'c h w -> h w c'
     ).cpu().numpy().astype(prev_img_cv2.dtype)
-<<<<<<< HEAD
     return result
 
 class DeformAnimKeys():
@@ -294,7 +293,7 @@
                     value = value.replace("'","")
                 if value.find('"') > -1:
                     value = value.replace('"',"")
-            key_frame_series[i] = numexpr.evaluate(value) if not is_single_string else value # workaround for values formatted like 0:("I am test") //used for sampler schedules
+            key_frame_series[i] = numexpr.evaluate(value) if not is_single_string else value # workaround for values formatted like 0:("Euler A") //used for sampler schedules
     key_frame_series = key_frame_series.astype(float) if not is_single_string else key_frame_series # as string
     
     if interp_method == 'Cubic' and len(key_frames.items()) <= 3:
@@ -325,7 +324,4 @@
             frames[frame] = param
     if frames == {} and len(string) != 0:
         raise RuntimeError('Key Frame string not correctly formatted')
-    return frames
-=======
-    return result
->>>>>>> ed51c8a4
+    return frames