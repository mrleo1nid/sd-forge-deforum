--- conflicted
+++ resolved
@@ -1,10 +1,5 @@
 # This file is used to map deprecated setting names in a dictionary
 # and print a message containing the old and the new names
-<<<<<<< HEAD
-
-cn_models = 5
-=======
->>>>>>> 36cdcd58
 
 deprecation_map = {
     "histogram_matching": None,
@@ -48,13 +43,9 @@
     
 for i in range(1, 6): # 5 CN models in total
     deprecation_map[f"cn_{i}_weight"] = dynamic_num_to_schedule_formatter
-<<<<<<< HEAD
-
-=======
     deprecation_map[f"cn_{i}_guidance_start"] = dynamic_num_to_schedule_formatter
     deprecation_map[f"cn_{i}_guidance_end"] = dynamic_num_to_schedule_formatter
-    
->>>>>>> 36cdcd58
+
 def handle_deprecated_settings(settings_json):
     for setting_name, deprecation_info in deprecation_map.items():
         if setting_name in settings_json:
