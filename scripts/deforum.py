# Detach 'deforum_helpers' from 'scripts' to prevent "No module named 'scripts.deforum_helpers'"  error 
# causing Deforum's tab not show up in some cases when you've might've broken the environment with webui packages updates
import sys, os, shutil

deforum_folder_name = os.path.sep.join(os.path.abspath(__file__).split(os.path.sep)[:-2])

basedirs = [os.getcwd()]
if 'google.colab' in sys.modules:
    basedirs.append('/content/gdrive/MyDrive/sd/stable-diffusion-webui') #hardcode as TheLastBen's colab seems to be the primal source

for basedir in basedirs:
    deforum_paths_to_ensure = [
        os.path.join(deforum_folder_name, 'scripts'),
        os.path.join(deforum_folder_name, 'scripts', 'deforum_helpers', 'src')
        ]

    for deforum_scripts_path_fix in deforum_paths_to_ensure:
        if not deforum_scripts_path_fix in sys.path:
            sys.path.extend([deforum_scripts_path_fix])

# Main deforum stuff
import deforum_helpers.args as deforum_args
import deforum_helpers.settings as deforum_settings
from deforum_helpers.save_images import dump_frames_cache, reset_frames_cache
from deforum_helpers.frame_interpolation import process_video_interpolation

import modules.scripts as wscripts
from modules import script_callbacks
import gradio as gr
import json
import traceback

from modules.processing import Processed, StableDiffusionProcessingImg2Img, process_images
from PIL import Image
from deforum_helpers.video_audio_utilities import ffmpeg_stitch_video, make_gifski_gif, handle_imgs_deletion, find_ffmpeg_binary, get_ffmpeg_params
from deforum_helpers.general_utils import get_deforum_version
from deforum_helpers.upscaling import make_upscale_v2
import gc
import numpy as np
import torch
from webui import wrap_gradio_gpu_call
import modules.shared as shared
from modules.shared import opts, cmd_opts, state
from modules.ui import create_output_panel, plaintext_to_html, wrap_gradio_call
from types import SimpleNamespace
from deforum_helpers.subtitle_handler import get_user_values

DEBUG_MODE = opts.data.get("deforum_debug_mode_enabled", False)

def run_deforum(*args, **kwargs):
    f_location, f_crf, f_preset = get_ffmpeg_params() # get params for ffmpeg exec
    component_names = deforum_args.get_component_names()
    args_dict = {component_names[i]: args[i+2] for i in range(0, len(component_names))}
    p = StableDiffusionProcessingImg2Img(
        sd_model=shared.sd_model,
        outpath_samples = opts.outdir_samples or opts.outdir_img2img_samples,
        outpath_grids = opts.outdir_grids or opts.outdir_img2img_grids
    ) #we'll setup the rest later

    times_to_run = 1
    if args_dict['custom_settings_file'] is not None and len(args_dict['custom_settings_file']) > 1:
        times_to_run = len(args_dict['custom_settings_file'])
        
    for i in range(times_to_run):
        print(f"\033[4;33mDeforum extension for auto1111 webui, v2.4b\033[0m")
        print(f"Git commit: {get_deforum_version()}")
        args_dict['self'] = None
        args_dict['p'] = p
        try:
            args_loaded_ok, root, args, anim_args, video_args, parseq_args, loop_args, controlnet_args = deforum_args.process_args(args_dict, i)
        except Exception as e:
            print("\n*START OF TRACEBACK*")
            traceback.print_exc()
            print("*END OF TRACEBACK*\n")
            print("User friendly error message:")
            print(f"Error: {e}. Check your prompts with a JSON validator please.")
            return None, None, None, None, f"Error: '{e}'. Check your prompts with a JSON validator please. Full error message is in your terminal/ cli.", plaintext_to_html('') 
        if args_loaded_ok is False:
            if times_to_run > 1:
                print(f"\033[31mWARNING:\033[0m skipped running from the following setting file, as it contains an invalid JSON: {os.path.basename(args_dict['custom_settings_file'][i].name)}")
                continue
            else:
                print(f"\033[31mERROR!\033[0m Couldn't load data from '{os.path.basename(args_dict['custom_settings_file'][i].name)}'. Make sure it's a valid JSON using a JSON validator")
                return None, None, None, None, f"Couldn't load data from '{os.path.basename(args_dict['custom_settings_file'][i].name)}'. Make sure it's a valid JSON using a JSON validator", plaintext_to_html('')

        root.clipseg_model = None
        try:
            root.initial_clipskip = opts.data["CLIP_stop_at_last_layers"]
        except:
            root.initial_clipskip = 1
        root.basedirs = basedirs

        for basedir in basedirs:
            sys.path.extend([
<<<<<<< HEAD
                os.path.join(deforum_folder_name, 'scripts', 'deforum_helpers', 'src')
=======
                basedir + '/scripts/deforum_helpers/src',
                basedir + '/extensions/deforum/scripts/deforum_helpers/src',
                basedir + '/extensions/deforum-for-automatic1111-webui/scripts/deforum_helpers/src',
                basedir + '/extensions/sd-webui-deforum/scripts/deforum_helpers/src'
>>>>>>> ac899b0b
            ])
        
        # clean up unused memory
        reset_frames_cache(root)
        gc.collect()
        torch.cuda.empty_cache()

        from deforum_helpers.render import render_animation
        from deforum_helpers.render_modes import render_input_video, render_animation_with_video_mask, render_interpolation

        tqdm_backup = shared.total_tqdm
        shared.total_tqdm = deforum_settings.DeforumTQDM(args, anim_args, parseq_args, video_args)
        try: # dispatch to appropriate renderer
            if anim_args.animation_mode == '2D' or anim_args.animation_mode == '3D':
                if anim_args.use_mask_video: 
                    render_animation_with_video_mask(args, anim_args, video_args, parseq_args, loop_args, controlnet_args, root.animation_prompts, root) # allow mask video without an input video
                else:    
                    render_animation(args, anim_args, video_args, parseq_args, loop_args, controlnet_args, root.animation_prompts, root)
            elif anim_args.animation_mode == 'Video Input':
                render_input_video(args, anim_args, video_args, parseq_args, loop_args, controlnet_args, root.animation_prompts, root)#TODO: prettify code
            elif anim_args.animation_mode == 'Interpolation':
                render_interpolation(args, anim_args, video_args, parseq_args, loop_args, controlnet_args, root.animation_prompts, root)
            else:
                print('Other modes are not available yet!')
        except Exception as e:
            print("\n*START OF TRACEBACK*")
            traceback.print_exc()
            print("*END OF TRACEBACK*\n")
            print("User friendly error message:")
            print(f"Error: {e}. Check your schedules/ init values please. Also make sure you don't have a backwards slash in any of your PATHs - use / instead of \\.")
            return None, None, None, None, f"Error: '{e}'. Check your schedules/ init values please. Also make sure you don't have a backwards slash in any of your PATHs - use / instead of \\. Full error message is in your terminal/ cli.", plaintext_to_html('') 
        finally:
            shared.total_tqdm = tqdm_backup
            opts.data["CLIP_stop_at_last_layers"] = root.initial_clipskip
        
        if video_args.store_frames_in_ram:
            dump_frames_cache(root)
        
        from base64 import b64encode
        
        real_audio_track = None
        if video_args.add_soundtrack != 'None':
            real_audio_track = anim_args.video_init_path if video_args.add_soundtrack == 'Init Video' else video_args.soundtrack_path
        
        # Delete folder with duplicated imgs from OS temp folder
        shutil.rmtree(root.tmp_deforum_run_duplicated_folder, ignore_errors=True)

        # Decide whether or not we need to try and frame interpolate laters
        need_to_frame_interpolate = False
        if video_args.frame_interpolation_engine != "None" and not video_args.skip_video_creation and not video_args.store_frames_in_ram:
            need_to_frame_interpolate = True
            
        if video_args.skip_video_creation:
            print("\nSkipping video creation, uncheck 'Skip video for run all' in 'Output' tab if you want to get a video too :)")
        else:
            import subprocess

            path_name_modifier = video_args.path_name_modifier
            if video_args.render_steps: # render steps from a single image
                fname = f"{path_name_modifier}_%09d.png"
                all_step_dirs = [os.path.join(args.outdir, d) for d in os.listdir(args.outdir) if os.path.isdir(os.path.join(args.outdir,d))]
                newest_dir = max(all_step_dirs, key=os.path.getmtime)
                image_path = os.path.join(newest_dir, fname)
                print(f"Reading images from {image_path}")
                mp4_path = os.path.join(newest_dir, f"{args.timestring}_{path_name_modifier}.mp4")
                max_video_frames = args.steps
            else: # render images for a video
                image_path = os.path.join(args.outdir, f"{args.timestring}_%09d.png")
                mp4_path = os.path.join(args.outdir, f"{args.timestring}.mp4")
                max_video_frames = anim_args.max_frames

            # Stitch video using ffmpeg!
            try:
                f_location, f_crf, f_preset = get_ffmpeg_params() # get params for ffmpeg exec
                ffmpeg_stitch_video(ffmpeg_location=f_location, fps=video_args.fps, outmp4_path=mp4_path, stitch_from_frame=0, stitch_to_frame=max_video_frames, imgs_path=image_path, add_soundtrack=video_args.add_soundtrack, audio_path=real_audio_track, crf=f_crf, preset=f_preset)
                mp4 = open(mp4_path,'rb').read()
                data_url = "data:video/mp4;base64," + b64encode(mp4).decode()
                deforum_args.i1_store = f'<p style=\"font-weight:bold;margin-bottom:0em\">Deforum extension for auto1111 — version 2.2b </p><video controls loop><source src="{data_url}" type="video/mp4"></video>'
            except Exception as e:
                if need_to_frame_interpolate:
                    print(f"FFMPEG DID NOT STITCH ANY VIDEO. However, you requested to frame interpolate  - so we will continue to frame interpolation, but you'll be left only with the interpolated frames and not a video, since ffmpeg couldn't run. Original ffmpeg error: {e}")
                else:
                    print(f"** FFMPEG DID NOT STITCH ANY VIDEO ** Error: {e}")
                pass
                
        if root.initial_info is None:
            root.initial_info = "An error has occured and nothing has been generated!"
            root.initial_info += "\nPlease, report the bug to https://github.com/deforum-art/deforum-for-automatic1111-webui/issues"
            a = np.random.rand(args.W, args.H, 3)*255
            root.first_frame = Image.fromarray(a.astype('uint8')).convert('RGB')
            root.initial_seed = 6934
        # FRAME INTERPOLATION TIME
        if need_to_frame_interpolate: 
            print(f"Got a request to *frame interpolate* using {video_args.frame_interpolation_engine}")
            process_video_interpolation(frame_interpolation_engine=video_args.frame_interpolation_engine, frame_interpolation_x_amount=video_args.frame_interpolation_x_amount,frame_interpolation_slow_mo_enabled=video_args.frame_interpolation_slow_mo_enabled, frame_interpolation_slow_mo_amount=video_args.frame_interpolation_slow_mo_amount, orig_vid_fps=video_args.fps, deforum_models_path=root.models_path, real_audio_track=real_audio_track, raw_output_imgs_path=args.outdir, img_batch_id=args.timestring, ffmpeg_location=f_location, ffmpeg_crf=f_crf, ffmpeg_preset=f_preset, keep_interp_imgs=video_args.frame_interpolation_keep_imgs, orig_vid_name=None, resolution=None)
        
        if video_args.make_gif and not video_args.skip_video_creation and not video_args.store_frames_in_ram:
            make_gifski_gif(imgs_raw_path = args.outdir, imgs_batch_id = args.timestring, fps = video_args.fps, models_folder = root.models_path, current_user_os = root.current_user_os)
        
        # Upscale video once generation is done:
        if video_args.r_upscale_video and not video_args.skip_video_creation and not video_args.store_frames_in_ram:
            
            # out mp4 path is defined in make_upscale func
            make_upscale_v2(upscale_factor = video_args.r_upscale_factor, upscale_model = video_args.r_upscale_model, keep_imgs = video_args.r_upscale_keep_imgs, imgs_raw_path = args.outdir, imgs_batch_id = args.timestring, fps = video_args.fps, deforum_models_path = root.models_path, current_user_os = root.current_user_os, ffmpeg_location=f_location, stitch_from_frame=0, stitch_to_frame=max_video_frames, ffmpeg_crf=f_crf, ffmpeg_preset=f_preset, add_soundtrack = video_args.add_soundtrack ,audio_path=real_audio_track)
            
        if video_args.delete_imgs and not video_args.skip_video_creation:
            handle_imgs_deletion(vid_path=mp4_path, imgs_folder_path=args.outdir, batch_id=args.timestring)
            
        root.initial_info += "\n The animation is stored in " + args.outdir
        reset_frames_cache(root) # cleanup the RAM in any case
        processed = Processed(p, [root.first_frame], root.initial_seed, root.initial_info)
        
        if processed is None:
            processed = process_images(p)

        shared.total_tqdm.clear()

        generation_info_js = processed.js()
        if getattr(opts, 'samples_log_stdout', False):
            print(generation_info_js)

        if opts.do_not_show_images:
            processed.images = []
            
        if opts.data.get("deforum_enable_persistent_settings"):
            persistent_sett_path = opts.data.get("deforum_persistent_settings_path")
            deforum_settings.save_settings_from_animation_run(args, anim_args, parseq_args, loop_args, controlnet_args, video_args, root, persistent_sett_path)

    return processed.images, args.timestring, generation_info_js, plaintext_to_html(processed.info), plaintext_to_html('')

def on_ui_tabs():
    with gr.Blocks(analytics_enabled=False) as deforum_interface:
        components = {}
        dummy_component = gr.Label(visible=False)
        with gr.Row(elem_id='deforum_progress_row').style(equal_height=False, variant='compact'):
            with gr.Column(scale=1, variant='panel'):
                components = deforum_args.setup_deforum_setting_dictionary(None, True, True)
        
            with gr.Column(scale=1, variant='compact'):
                with gr.Row(variant='compact'):
                    btn = gr.Button("Click here after the generation to show the video")
                    components['btn'] = btn
                    close_btn = gr.Button("Close the video", visible=False)
                with gr.Row(variant='compact'):
                    i1 = gr.HTML(deforum_args.i1_store, elem_id='deforum_header')
                    components['i1'] = i1
                    # Show video
                    def show_vid():
                        return {
                            i1: gr.update(value=deforum_args.i1_store, visible=True),
                            close_btn: gr.update(visible=True),
                            btn: gr.update(value="Update the video", visible=True),
                        }
                
                    btn.click(
                        show_vid,
                        [],
                        [i1, close_btn, btn],
                        )
                    # Close video
                    def close_vid():
                        return {
                            i1: gr.update(value=deforum_args.i1_store_backup, visible=True),
                            close_btn: gr.update(visible=False),
                            btn: gr.update(value="Click here after the generation to show the video", visible=True),
                        }
                    
                    close_btn.click(
                        close_vid,
                        [],
                        [i1, close_btn, btn],
                        )
                id_part = 'deforum'
                with gr.Row(elem_id=f"{id_part}_generate_box", variant='compact'):
                    skip = gr.Button('Pause/Resume', elem_id=f"{id_part}_skip", visible=False)
                    interrupt = gr.Button('Interrupt', elem_id=f"{id_part}_interrupt", visible=True)
                    submit = gr.Button('Generate', elem_id=f"{id_part}_generate", variant='primary')

                    skip.click(
                        fn=lambda: state.skip(),
                        inputs=[],
                        outputs=[],
                    )

                    interrupt.click(
                        fn=lambda: state.interrupt(),
                        inputs=[],
                        outputs=[],
                    )
                
                deforum_gallery, generation_info, html_info, html_log = create_output_panel("deforum", opts.outdir_img2img_samples)

                with gr.Row(variant='compact'):
                    settings_path = gr.Textbox("deforum_settings.txt", elem_id='deforum_settings_path', label="Settings File", info="settings file path can be relative to webui folder OR full - absolute")
                    #reuse_latest_settings_btn = gr.Button('Reuse Latest', elem_id='deforum_reuse_latest_settings_btn')#TODO
                with gr.Row(variant='compact'):
                    save_settings_btn = gr.Button('Save Settings', elem_id='deforum_save_settings_btn')
                    load_settings_btn = gr.Button('Load All Settings', elem_id='deforum_load_settings_btn')
                    load_video_settings_btn = gr.Button('Load Video Settings', elem_id='deforum_load_video_settings_btn')

        component_list = [components[name] for name in deforum_args.get_component_names()]

        submit.click(
                    fn=wrap_gradio_gpu_call(run_deforum, extra_outputs=[None, '', '']),
                    _js="submit_deforum",
                    inputs=[dummy_component, dummy_component] + component_list,
                    outputs=[
                         deforum_gallery,
                         components["resume_timestring"],
                         generation_info,
                         html_info,
                         html_log,
                    ],
                )
        
        settings_component_list = [components[name] for name in deforum_args.get_settings_component_names()]
        video_settings_component_list = [components[name] for name in deforum_args.video_args_names]
        stuff = gr.HTML("") # wrap gradio call garbage
        stuff.visible = False

        save_settings_btn.click(
            fn=wrap_gradio_call(deforum_settings.save_settings),
            inputs=[settings_path] + settings_component_list + video_settings_component_list,
            outputs=[stuff],
        )
        
        load_settings_btn.click(
        fn=wrap_gradio_call(lambda *args, **kwargs: deforum_settings.load_all_settings(*args, ui_launch=False, **kwargs)),
        inputs=[settings_path] + settings_component_list,
        outputs=settings_component_list + [stuff],
        )

        load_video_settings_btn.click(
            fn=wrap_gradio_call(deforum_settings.load_video_settings),
            inputs=[settings_path] + video_settings_component_list,
            outputs=video_settings_component_list + [stuff],
        )
        
    def trigger_load_general_settings():
        print("Loading general settings...")
        wrapped_fn = wrap_gradio_call(lambda *args, **kwargs: deforum_settings.load_all_settings(*args, ui_launch=True, **kwargs))
        inputs = [settings_path.value] + [component.value for component in settings_component_list]
        outputs = settings_component_list + [stuff]
        updated_values = wrapped_fn(*inputs, *outputs)[0]

        settings_component_name_to_obj = {name: component for name, component in zip(deforum_args.get_settings_component_names(), settings_component_list)}
        for key, value in updated_values.items():
            settings_component_name_to_obj[key].value = value['value']

            
    if opts.data.get("deforum_enable_persistent_settings"):
        trigger_load_general_settings()
        
    return [(deforum_interface, "Deforum", "deforum_interface")]

def on_ui_settings():
    srt_ui_params = get_user_values()
    section = ('deforum', "Deforum")
    shared.opts.add_option("deforum_keep_3d_models_in_vram", shared.OptionInfo(False, "Keep 3D models in VRAM between runs", gr.Checkbox, {"interactive": True, "visible": True if not (cmd_opts.lowvram or cmd_opts.medvram) else False}, section=section))
    shared.opts.add_option("deforum_enable_persistent_settings", shared.OptionInfo(False, "Keep settings persistent upon relaunch of webui", gr.Checkbox, {"interactive": True}, section=section))
    shared.opts.add_option("deforum_persistent_settings_path", shared.OptionInfo("models/Deforum/deforum_persistent_settings.txt", "Path for saving your persistent settings file:", section=section))
    shared.opts.add_option("deforum_ffmpeg_location", shared.OptionInfo(find_ffmpeg_binary(), "FFmpeg path/ location", section=section))
    shared.opts.add_option("deforum_ffmpeg_crf", shared.OptionInfo(17, "FFmpeg CRF value", gr.Slider, {"interactive": True, "minimum": 0, "maximum": 51}, section=section))
    shared.opts.add_option("deforum_ffmpeg_preset", shared.OptionInfo('slow', "FFmpeg Preset", gr.Dropdown, {"interactive": True, "choices": ['veryslow', 'slower', 'slow', 'medium', 'fast', 'faster', 'veryfast', 'superfast', 'ultrafast']}, section=section))
    shared.opts.add_option("deforum_debug_mode_enabled", shared.OptionInfo(False, "Enable Dev mode - adds extra reporting in console", gr.Checkbox, {"interactive": True}, section=section))
    shared.opts.add_option("deforum_save_gen_info_as_srt", shared.OptionInfo(False, "Save an .srt (subtitles) file with the generation info along with each animation", gr.Checkbox, {"interactive": True}, section=section))  
    shared.opts.add_option("deforum_save_gen_info_as_srt_params", shared.OptionInfo(['Noise Schedule'], "Choose which animation params are to be saved to the .srt file (Frame # and Seed will always be saved):", gr.CheckboxGroup, {"interactive": True, "choices": srt_ui_params}, section=section))  
        
script_callbacks.on_ui_tabs(on_ui_tabs)
script_callbacks.on_ui_settings(on_ui_settings)<|MERGE_RESOLUTION|>--- conflicted
+++ resolved
@@ -91,16 +91,7 @@
         root.basedirs = basedirs
 
         for basedir in basedirs:
-            sys.path.extend([
-<<<<<<< HEAD
-                os.path.join(deforum_folder_name, 'scripts', 'deforum_helpers', 'src')
-=======
-                basedir + '/scripts/deforum_helpers/src',
-                basedir + '/extensions/deforum/scripts/deforum_helpers/src',
-                basedir + '/extensions/deforum-for-automatic1111-webui/scripts/deforum_helpers/src',
-                basedir + '/extensions/sd-webui-deforum/scripts/deforum_helpers/src'
->>>>>>> ac899b0b
-            ])
+            sys.path.extend([os.path.join(deforum_folder_name, 'scripts', 'deforum_helpers', 'src')])
         
         # clean up unused memory
         reset_frames_cache(root)
