# %%
# !! {"metadata":{
# !!   "id": "c442uQJ_gUgy"
# !! }}
"""
# **Deforum Stable Diffusion v0.1**
[Stable Diffusion](https://github.com/CompVis/stable-diffusion) by Robin Rombach, Andreas Blattmann, Dominik Lorenz, Patrick Esser, Björn Ommer and the [Stability.ai](https://stability.ai/) Team. [K Diffusion](https://github.com/crowsonkb/k-diffusion) by [Katherine Crowson](https://twitter.com/RiversHaveWings). You need to get the ckpt file and put it on your Google Drive first to use this. It can be downloaded from [HuggingFace](https://huggingface.co/CompVis/stable-diffusion).

Notebook by [deforum](https://discord.gg/upmXXsrwZc)
"""

# %%
# !! {"metadata":{
# !!   "id": "2g-f7cQmf2Nt",
# !!   "cellView": "form"
# !! }}
#@markdown **NVIDIA GPU**
import subprocess
sub_p_res = subprocess.run(['nvidia-smi', '--query-gpu=name,memory.total,memory.free', '--format=csv,noheader'], stdout=subprocess.PIPE).stdout.decode('utf-8')
print(sub_p_res)

# %%
# !! {"metadata":{
# !!   "cellView": "form",
# !!   "id": "TxIOPT0G5Lx1"
# !! }}
#@markdown **Model Path Variables**
# ask for the link
print("Local Path Variables:\n")

models_path = "/content/models" #@param {type:"string"}
output_path = "/content/output" #@param {type:"string"}

#@markdown **Google Drive Path Variables (Optional)**
mount_google_drive = True #@param {type:"boolean"}
force_remount = False

if mount_google_drive:
    from google.colab import drive # type: ignore
    try:
        drive_path = "/content/drive"
        drive.mount(drive_path,force_remount=force_remount)
        models_path_gdrive = "/content/drive/MyDrive/AI/models" #@param {type:"string"}
        output_path_gdrive = "/content/drive/MyDrive/AI/StableDiffusion" #@param {type:"string"}
        models_path = models_path_gdrive
        output_path = output_path_gdrive
    except:
        print("...error mounting drive or with drive path variables")
        print("...reverting to default path variables")

import os
os.makedirs(models_path, exist_ok=True)
os.makedirs(output_path, exist_ok=True)

print(f"models_path: {models_path}")
print(f"output_path: {output_path}")

# %%
# !! {"metadata":{
# !!   "id": "VRNl2mfepEIe",
# !!   "cellView": "form"
# !! }}
#@markdown **Setup Environment**

setup_environment = True #@param {type:"boolean"}
print_subprocess = False #@param {type:"boolean"}

if setup_environment:
    import subprocess
    print("...setting up environment")
    all_process = [['pip', 'install', 'torch==1.11.0+cu113', 'torchvision==0.12.0+cu113', 'torchaudio==0.11.0', '--extra-index-url', 'https://download.pytorch.org/whl/cu113'],
                   ['pip', 'install', 'omegaconf==2.1.1', 'einops==0.3.0', 'pytorch-lightning==1.4.2', 'torchmetrics==0.6.0', 'torchtext==0.2.3', 'transformers==4.19.2', 'kornia==0.6'],
                   ['git', 'clone', '-b', 'inpainting_1.0', 'https://github.com/deforum/stable-diffusion'],
                   ['pip', 'install', '-e', 'git+https://github.com/CompVis/taming-transformers.git@master#egg=taming-transformers'],
                   ['pip', 'install', '-e', 'git+https://github.com/openai/CLIP.git@main#egg=clip'],
                   ['pip', 'install', 'accelerate', 'ftfy', 'jsonmerge', 'resize-right', 'torchdiffeq'],
                 ]
    for process in all_process:
        running = subprocess.run(process,stdout=subprocess.PIPE).stdout.decode('utf-8')
        if print_subprocess:
            print(running)
    
    print(subprocess.run(['git', 'clone', 'https://github.com/deforum/k-diffusion/'], stdout=subprocess.PIPE).stdout.decode('utf-8'))
    with open('k-diffusion/k_diffusion/__init__.py', 'w') as f:
        f.write('')

# %%
# !! {"metadata":{
# !!   "id": "81qmVZbrm4uu",
# !!   "cellView": "form"
# !! }}
#@markdown **Python Definitions**
import json
from IPython import display

import argparse, glob, os, pathlib, subprocess, sys, time
import cv2
import numpy as np
import pandas as pd
import random
import requests
import shutil
import torch
import torch.nn as nn
import torchvision.transforms as T
import torchvision.transforms.functional as TF
from contextlib import contextmanager, nullcontext
from einops import rearrange, repeat
from itertools import islice
from omegaconf import OmegaConf
from PIL import Image
from pytorch_lightning import seed_everything
from skimage.exposure import match_histograms
from torchvision.utils import make_grid
from tqdm import tqdm, trange
from types import SimpleNamespace
from torch import autocast

sys.path.append('./src/taming-transformers')
sys.path.append('./src/clip')
sys.path.append('./stable-diffusion/')
sys.path.append('./k-diffusion')

from helpers import save_samples, sampler_fn
from ldm.util import instantiate_from_config
from ldm.models.diffusion.ddim import DDIMSampler
from ldm.models.diffusion.plms import PLMSSampler

from k_diffusion import sampling
from k_diffusion.external import CompVisDenoiser

class CFGDenoiser(nn.Module):
    def __init__(self, model):
        super().__init__()
        self.inner_model = model

    def forward(self, x, sigma, uncond, cond, cond_scale):
        x_in = torch.cat([x] * 2)
        sigma_in = torch.cat([sigma] * 2)
        cond_in = torch.cat([uncond, cond])
        uncond, cond = self.inner_model(x_in, sigma_in, cond=cond_in).chunk(2)
        return uncond + (cond - uncond) * cond_scale

def add_noise(sample: torch.Tensor, noise_amt: float):
    return sample + torch.randn(sample.shape, device=sample.device) * noise_amt

def get_output_folder(output_path, batch_folder):
    out_path = os.path.join(output_path,time.strftime('%Y-%m/'))
    if batch_folder != "":
        out_path = os.path.join(out_path, batch_folder)
    os.makedirs(out_path, exist_ok=True)
    return out_path

def load_img(path, shape):
    if path.startswith('http://') or path.startswith('https://'):
        image = Image.open(requests.get(path, stream=True).raw).convert('RGB')
    else:
        image = Image.open(path).convert('RGB')

    image = image.resize(shape, resample=Image.LANCZOS)
    image = np.array(image).astype(np.float16) / 255.0
    image = image[None].transpose(0, 3, 1, 2)
    image = torch.from_numpy(image)
    return 2.*image - 1.

def load_mask(path, shape):
    # path (str): Path to the mask image
    # shape (list-like len(4)): shape of the image to match, usually latent_image.shape
    mask_w_h = (shape[-1], shape[-2])
    if path.startswith('http://') or path.startswith('https://'):
        mask_image = Image.open(requests.get(path, stream=True).raw).convert('RGBA')
    else:
        mask_image = Image.open(path).convert('RGBA')
    mask = mask_image.resize(mask_w_h, resample=Image.LANCZOS)
    mask = mask.convert("L")
    mask = np.array(mask).astype(np.float32) / 255.0
    mask = np.tile(mask,(4,1,1))
    mask = np.expand_dims(mask,axis=0)
    mask = torch.from_numpy(mask)
    return mask

def maintain_colors(prev_img, color_match_sample, mode):
    if mode == 'Match Frame 0 RGB':
        return match_histograms(prev_img, color_match_sample, multichannel=True)
    elif mode == 'Match Frame 0 HSV':
        prev_img_hsv = cv2.cvtColor(prev_img, cv2.COLOR_RGB2HSV)
        color_match_hsv = cv2.cvtColor(color_match_sample, cv2.COLOR_RGB2HSV)
        matched_hsv = match_histograms(prev_img_hsv, color_match_hsv, multichannel=True)
        return cv2.cvtColor(matched_hsv, cv2.COLOR_HSV2RGB)
    else: # Match Frame 0 LAB
        prev_img_lab = cv2.cvtColor(prev_img, cv2.COLOR_RGB2LAB)
        color_match_lab = cv2.cvtColor(color_match_sample, cv2.COLOR_RGB2LAB)
        matched_lab = match_histograms(prev_img_lab, color_match_lab, multichannel=True)
        return cv2.cvtColor(matched_lab, cv2.COLOR_LAB2RGB)


def make_callback(sampler_name, dynamic_threshold=None, static_threshold=None, mask=None, init_latent=None, sigmas=None, sampler=None, masked_noise_modifier=1.0):  
    # Creates the callback function to be passed into the samplers
    # The callback function is applied to the image at each step
    def dynamic_thresholding_(img, threshold):
        # Dynamic thresholding from Imagen paper (May 2022)
        s = np.percentile(np.abs(img.cpu()), threshold, axis=tuple(range(1,img.ndim)))
        s = np.max(np.append(s,1.0))
        torch.clamp_(img, -1*s, s)
        torch.FloatTensor.div_(img, s)

    # Callback for samplers in the k-diffusion repo, called thus:
    #   callback({'x': x, 'i': i, 'sigma': sigmas[i], 'sigma_hat': sigmas[i], 'denoised': denoised})
    def k_callback_(args_dict):
        if static_threshold is not None:
            torch.clamp_(args_dict['x'], -1*static_threshold, static_threshold)
        if dynamic_threshold is not None:
            dynamic_thresholding_(args_dict['x'], dynamic_threshold)
        if mask is not None:
            init_noise = init_latent + noise * args_dict['sigma']
            is_masked = torch.logical_and(mask >= mask_schedule[args_dict['i']], mask != 0 )
            new_img = init_noise * torch.where(is_masked,1,0) + args_dict['x'] * torch.where(is_masked,0,1)
            args_dict['x'].copy_(new_img)

    # Function that is called on the image (img) and step (i) at each step
    def img_callback_(img, i):
        # Thresholding functions
        if dynamic_threshold is not None:
            dynamic_thresholding_(img, dynamic_threshold)
        if static_threshold is not None:
            torch.clamp_(img, -1*static_threshold, static_threshold)
        if mask is not None:
            i_inv = len(sigmas) - i - 1
            init_noise = sampler.stochastic_encode(init_latent, torch.tensor([i_inv]*batch_size).to(device), noise=noise)
            is_masked = torch.logical_and(mask >= mask_schedule[i], mask != 0 )
            new_img = init_noise * torch.where(is_masked,1,0) + img * torch.where(is_masked,0,1)
            img.copy_(new_img)
            
              
    if init_latent is not None:
        noise = torch.randn_like(init_latent, device=device) * masked_noise_modifier
    if sigmas is not None and len(sigmas) > 0:
        mask_schedule = torch.flip(sigmas/sigmas[0],[0])
    elif len(sigmas) == 0:
        mask = None # no mask needed if no steps (usually happens because strength==1.0)
    if sampler_name in ["plms","ddim"]: 
        # Callback function formated for compvis latent diffusion samplers
        if mask is not None:
            assert sampler is not None, "Callback function for stable-diffusion samplers requires sampler variable"
            batch_size = init_latent.shape[0]

        callback = img_callback_
    else: 
        # Default callback function uses k-diffusion sampler variables
        callback = k_callback_

    return callback

def generate(args, return_latent=False, return_sample=False, return_c=False):
    seed_everything(args.seed)
    os.makedirs(args.outdir, exist_ok=True)

    if args.sampler == 'plms':
        sampler = PLMSSampler(model)
    else:
        sampler = DDIMSampler(model)

    model_wrap = CompVisDenoiser(model)       
    batch_size = args.n_samples
    prompt = args.prompt
    assert prompt is not None
    data = [batch_size * [prompt]]

    init_latent = None
    if args.init_latent is not None:
        init_latent = args.init_latent
    elif args.init_sample is not None:
        init_latent = model.get_first_stage_encoding(model.encode_first_stage(args.init_sample))
    elif args.init_image != None and args.init_image != '':
        init_image = load_img(args.init_image, shape=(args.W, args.H)).to(device)
        init_image = repeat(init_image, '1 ... -> b ...', b=batch_size)
        init_latent = model.get_first_stage_encoding(model.encode_first_stage(init_image))  # move to latent space        

    if not args.use_init and args.strength > 0:
        print("\nNo init image, but strength > 0. This may give you some strange results.\n")

    mask = None
    if args.use_mask:
        assert args.mask_file is not None, "use_mask==True: An mask image is required for a mask"
        assert args.use_init, "use_mask==True: use_init is required for a mask"
        assert init_latent is not None, "use_mask==True: An latent init image is required for a mask"
        mask = load_mask(args.mask_file, init_latent.shape)
        if args.invert_mask:
            mask = ( (mask - 0.5) * -1) + 0.5
        mask = mask.to(device)
        mask = repeat(mask, '1 ... -> b ...', b=batch_size)
        
    t_enc = int((1.0-args.strength) * args.steps)

    sigmas = model_wrap.get_sigmas(args.steps)
    if args.sampler in ['plms','ddim']:
        sampler.make_schedule(ddim_num_steps=args.steps, ddim_eta=args.ddim_eta, verbose=False)
    sigmas = sigmas[len(sigmas)-t_enc:]


    callback = make_callback(sampler_name=args.sampler,
                            dynamic_threshold=args.dynamic_threshold, 
                            static_threshold=args.static_threshold,
                            mask=mask, 
                            init_latent=init_latent,
                            sigmas=sigmas,
                            sampler=sampler)    

    results = []
    precision_scope = autocast if args.precision == "autocast" else nullcontext
    with torch.no_grad():
        with precision_scope("cuda"):
            with model.ema_scope():
                for prompts in data:
                    uc = None
                    if args.scale != 1.0:
                        uc = model.get_learned_conditioning(batch_size * [""])
                    if isinstance(prompts, tuple):
                        prompts = list(prompts)
                    c = model.get_learned_conditioning(prompts)

                    if args.init_c != None:
                        c = args.init_c

                    if args.sampler in ["klms","dpm2","dpm2_ancestral","heun","euler","euler_ancestral"]:
                        samples = sampler_fn(
                            c=c, 
                            uc=uc, 
                            args=args, 
                            model_wrap=model_wrap, 
                            init_latent=init_latent, 
                            t_enc=t_enc, 
                            device=device, 
                            cb=callback)
                    else:

                        if init_latent != None:
                            z_enc = sampler.stochastic_encode(init_latent, torch.tensor([t_enc]*batch_size).to(device))
                            samples = sampler.decode(z_enc, c, t_enc, unconditional_guidance_scale=args.scale,
                                                    unconditional_conditioning=uc,)
                        else:
<<<<<<< HEAD
                            # args.sampler == 'plms' or args.sampler == 'ddim':
                            if init_latent is not None and args.strength > 0:
                                z_enc = sampler.stochastic_encode(init_latent, torch.tensor([t_enc]*batch_size).to(device))
                            else:
                                z_enc = torch.randn([args.n_samples, args.C, args.H // args.f, args.W // args.f], device=device)
                            samples = sampler.decode(z_enc, 
                                                     c, 
                                                     t_enc, 
                                                     unconditional_guidance_scale=args.scale,
                                                     unconditional_conditioning=uc,
                                                     img_callback=callback)

                        if return_latent:
                            results.append(samples.clone())

                        x_samples = model.decode_first_stage(samples)
                        if return_sample:
                            results.append(x_samples.clone())

                        x_samples = torch.clamp((x_samples + 1.0) / 2.0, min=0.0, max=1.0)

                        if return_c:
                            results.append(c.clone())

                        for x_sample in x_samples:
                            x_sample = 255. * rearrange(x_sample.cpu().numpy(), 'c h w -> h w c')
                            image = Image.fromarray(x_sample.astype(np.uint8))
                            results.append(image)
=======
                            if args.sampler == 'plms' or args.sampler == 'ddim':
                                shape = [args.C, args.H // args.f, args.W // args.f]
                                samples, _ = sampler.sample(S=args.steps,
                                                                conditioning=c,
                                                                batch_size=args.n_samples,
                                                                shape=shape,
                                                                verbose=False,
                                                                unconditional_guidance_scale=args.scale,
                                                                unconditional_conditioning=uc,
                                                                eta=args.ddim_eta,
                                                                x_T=start_code,
                                                                img_callback=callback)

                    if return_latent:
                        results.append(samples.clone())

                    x_samples = model.decode_first_stage(samples)
                    if return_sample:
                        results.append(x_samples.clone())

                    x_samples = torch.clamp((x_samples + 1.0) / 2.0, min=0.0, max=1.0)

                    if return_c:
                        results.append(c.clone())

                    for x_sample in x_samples:
                        x_sample = 255. * rearrange(x_sample.cpu().numpy(), 'c h w -> h w c')
                        image = Image.fromarray(x_sample.astype(np.uint8))
                        results.append(image)
>>>>>>> cbcda88a
    return results

def sample_from_cv2(sample: np.ndarray) -> torch.Tensor:
    sample = ((sample.astype(float) / 255.0) * 2) - 1
    sample = sample[None].transpose(0, 3, 1, 2).astype(np.float16)
    sample = torch.from_numpy(sample)
    return sample

def sample_to_cv2(sample: torch.Tensor) -> np.ndarray:
    sample_f32 = rearrange(sample.squeeze().cpu().numpy(), "c h w -> h w c").astype(np.float32)
    sample_f32 = ((sample_f32 * 0.5) + 0.5).clip(0, 1)
    sample_int8 = (sample_f32 * 255).astype(np.uint8)
    return sample_int8

# %%
# !! {"metadata":{
# !!   "cellView": "form",
# !!   "id": "CIUJ7lWI4v53"
# !! }}
#@markdown **Select Model**
print("\nSelect Model:\n")

model_config = "v1-inference.yaml" #@param ["custom","v1-inference.yaml"]
model_checkpoint =  "sd-v1-4.ckpt" #@param ["custom","sd-v1-4-full-ema.ckpt","sd-v1-4.ckpt","sd-v1-3-full-ema.ckpt","sd-v1-3.ckpt","sd-v1-2-full-ema.ckpt","sd-v1-2.ckpt","sd-v1-1-full-ema.ckpt","sd-v1-1.ckpt"]
custom_config_path = "" #@param {type:"string"}
custom_checkpoint_path = "" #@param {type:"string"}

check_sha256 = True #@param {type:"boolean"}

model_map = {
    "sd-v1-4-full-ema.ckpt": {'sha256': '14749efc0ae8ef0329391ad4436feb781b402f4fece4883c7ad8d10556d8a36a'},
    "sd-v1-4.ckpt": {'sha256': 'fe4efff1e174c627256e44ec2991ba279b3816e364b49f9be2abc0b3ff3f8556'},
    "sd-v1-3-full-ema.ckpt": {'sha256': '54632c6e8a36eecae65e36cb0595fab314e1a1545a65209f24fde221a8d4b2ca'},
    "sd-v1-3.ckpt": {'sha256': '2cff93af4dcc07c3e03110205988ff98481e86539c51a8098d4f2236e41f7f2f'},
    "sd-v1-2-full-ema.ckpt": {'sha256': 'bc5086a904d7b9d13d2a7bccf38f089824755be7261c7399d92e555e1e9ac69a'},
    "sd-v1-2.ckpt": {'sha256': '3b87d30facd5bafca1cbed71cfb86648aad75d1c264663c0cc78c7aea8daec0d'},
    "sd-v1-1-full-ema.ckpt": {'sha256': 'efdeb5dc418a025d9a8cc0a8617e106c69044bc2925abecc8a254b2910d69829'},
    "sd-v1-1.ckpt": {'sha256': '86cd1d3ccb044d7ba8db743d717c9bac603c4043508ad2571383f954390f3cea'}
}

def wget(url, outputdir):
    res = subprocess.run(['wget', url, '-P', f'{outputdir}'], stdout=subprocess.PIPE).stdout.decode('utf-8')
    print(res)

def download_model(model_checkpoint):
    download_link = model_map[model_checkpoint]["link"][0]
    print(f"!wget -O {models_path}/{model_checkpoint} {download_link}")
    wget(download_link, models_path)
    return

# config path
if os.path.exists(models_path+'/'+model_config):
    print(f"{models_path+'/'+model_config} exists")
else:
    print("cp ./stable-diffusion/configs/stable-diffusion/v1-inference.yaml $models_path/.")
    shutil.copy('./stable-diffusion/configs/stable-diffusion/v1-inference.yaml', models_path)

# checkpoint path or download
if os.path.exists(models_path+'/'+model_checkpoint):
    print(f"{models_path+'/'+model_checkpoint} exists")
else:
    print(f"download model checkpoint and place in {models_path+'/'+model_checkpoint}")
    #download_model(model_checkpoint)

if check_sha256:
    import hashlib
    print("\n...checking sha256")
    with open(models_path+'/'+model_checkpoint, "rb") as f:
        bytes = f.read() 
        hash = hashlib.sha256(bytes).hexdigest()
        del bytes
    if model_map[model_checkpoint]["sha256"] == hash:
        print("hash is correct\n")
    else:
        print("hash in not correct\n")

if model_config == "custom":
  config = custom_config_path
else:
  config = models_path+'/'+model_config

if model_checkpoint == "custom":
  ckpt = custom_checkpoint_path
else:
  ckpt = models_path+'/'+model_checkpoint

print(f"config: {config}")
print(f"ckpt: {ckpt}")

# %%
# !! {"metadata":{
# !!   "cellView": "form",
# !!   "id": "IJiMgz_96nr3"
# !! }}
#@markdown **Load Stable Diffusion**

def load_model_from_config(config, ckpt, verbose=False, device='cuda', half_precision=True):
    map_location = "cuda" #@param ["cpu", "cuda"]
    print(f"Loading model from {ckpt}")
    pl_sd = torch.load(ckpt, map_location=map_location)
    if "global_step" in pl_sd:
        print(f"Global Step: {pl_sd['global_step']}")
    sd = pl_sd["state_dict"]
    model = instantiate_from_config(config.model)
    m, u = model.load_state_dict(sd, strict=False)
    if len(m) > 0 and verbose:
        print("missing keys:")
        print(m)
    if len(u) > 0 and verbose:
        print("unexpected keys:")
        print(u)

    #model.cuda()
    if half_precision:
        model = model.half().to(device)
    else:
        model = model.to(device)
    model.eval()
    return model

load_on_run_all = True #@param {type: 'boolean'}
half_precision = True # needs to be fixed

if load_on_run_all:

  local_config = OmegaConf.load(f"{config}")
  model = load_model_from_config(local_config, f"{ckpt}",half_precision=half_precision)
  device = torch.device("cuda") if torch.cuda.is_available() else torch.device("cpu")
  model = model.to(device)

# %%
# !! {"metadata":{
# !!   "id": "ov3r4RD1tzsT"
# !! }}
"""
# Settings
"""

# %%
# !! {"metadata":{
# !!   "id": "0j7rgxvLvfay"
# !! }}
"""
### Animation Settings
"""

# %%
# !! {"metadata":{
# !!   "cellView": "form",
# !!   "id": "8HJN2TE3vh-J"
# !! }}

def DeforumAnimArgs():

    #@markdown ####**Animation:**
    animation_mode = 'None' #@param ['None', '2D', 'Video Input', 'Interpolation'] {type:'string'}
    max_frames = 1000#@param {type:"number"}
    border = 'wrap' #@param ['wrap', 'replicate'] {type:'string'}

    #@markdown ####**Motion Parameters:**
    key_frames = True #@param {type:"boolean"}
    interp_spline = 'Linear' #Do not change, currently will not look good. param ['Linear','Quadratic','Cubic']{type:"string"}
    angle = "0:(0)"#@param {type:"string"}
    zoom = "0: (1.04)"#@param {type:"string"}
    translation_x = "0: (0)"#@param {type:"string"}
    translation_y = "0: (0)"#@param {type:"string"}
    noise_schedule = "0: (0.02)"#@param {type:"string"}
    strength_schedule = "0: (0.65)"#@param {type:"string"}
    scale_schedule = "0: (1.0)"#@param {type:"string"}

    #@markdown ####**Coherence:**
    color_coherence = 'Match Frame 0 HSV' #@param ['None', 'Match Frame 0 HSV', 'Match Frame 0 LAB', 'Match Frame 0 RGB'] {type:'string'}

    #@markdown ####**Video Input:**
    video_init_path ='/content/video_in.mp4'#@param {type:"string"}
    extract_nth_frame = 1#@param {type:"number"}

    #@markdown ####**Interpolation:**
    interpolate_key_frames = False #@param {type:"boolean"}
    interpolate_x_frames = 4 #@param {type:"number"}

    return locals()

anim_args = SimpleNamespace(**DeforumAnimArgs())

def make_xform_2d(width, height, translation_x, translation_y, angle, scale):
    center = (width // 2, height // 2)
    trans_mat = np.float32([[1, 0, translation_x], [0, 1, translation_y]])
    rot_mat = cv2.getRotationMatrix2D(center, angle, scale)
    trans_mat = np.vstack([trans_mat, [0,0,1]])
    rot_mat = np.vstack([rot_mat, [0,0,1]])
    return np.matmul(rot_mat, trans_mat)

def parse_key_frames(string, prompt_parser=None):
    import re
    pattern = r'((?P<frame>[0-9]+):[\s]*[\(](?P<param>[\S\s]*?)[\)])'
    frames = dict()
    for match_object in re.finditer(pattern, string):
        frame = int(match_object.groupdict()['frame'])
        param = match_object.groupdict()['param']
        if prompt_parser:
            frames[frame] = prompt_parser(param)
        else:
            frames[frame] = param
    if frames == {} and len(string) != 0:
        raise RuntimeError('Key Frame string not correctly formatted')
    return frames

def get_inbetweens(key_frames, integer=False):
    key_frame_series = pd.Series([np.nan for a in range(anim_args.max_frames)])

    for i, value in key_frames.items():
        key_frame_series[i] = value
    key_frame_series = key_frame_series.astype(float)
    
    interp_method = anim_args.interp_spline
    if interp_method == 'Cubic' and len(key_frames.items()) <=3:
      interp_method = 'Quadratic'    
    if interp_method == 'Quadratic' and len(key_frames.items()) <= 2:
      interp_method = 'Linear'
          
    key_frame_series[0] = key_frame_series[key_frame_series.first_valid_index()]
    key_frame_series[anim_args.max_frames-1] = key_frame_series[key_frame_series.last_valid_index()]
    key_frame_series = key_frame_series.interpolate(method=interp_method.lower(),limit_direction='both')
    if integer:
        return key_frame_series.astype(int)
    return key_frame_series


if anim_args.animation_mode == 'None':
    anim_args.max_frames = 1

if anim_args.key_frames:
    angle_series = get_inbetweens(parse_key_frames(anim_args.angle))
    zoom_series = get_inbetweens(parse_key_frames(anim_args.zoom))
    translation_x_series = get_inbetweens(parse_key_frames(anim_args.translation_x))
    translation_y_series = get_inbetweens(parse_key_frames(anim_args.translation_y))
    noise_schedule_series = get_inbetweens(parse_key_frames(anim_args.noise_schedule))
    strength_schedule_series = get_inbetweens(parse_key_frames(anim_args.strength_schedule))
    scale_schedule_series = get_inbetweens(parse_key_frames(anim_args.scale_schedule))

# %%
# !! {"metadata":{
# !!   "id": "63UOJvU3xdPS"
# !! }}
"""
### Prompts
`animation_mode: None` batches on list of *prompts*. `animation_mode: 2D` uses *animation_prompts* key frame sequence
"""

# %%
# !! {"metadata":{
# !!   "id": "2ujwkGZTcGev"
# !! }}

prompts = [
    "a beautiful forest by Asher Brown Durand, trending on Artstation", #the first prompt I want
    "a beautiful portrait of a woman by Artgerm, trending on Artstation", #the second prompt I want
    #"the third prompt I don't want it I commented it with an",
]

animation_prompts = {
    0: "a beautiful apple, trending on Artstation",
    20: "a beautiful banana, trending on Artstation",
    30: "a beautiful coconut, trending on Artstation",
    40: "a beautiful durian, trending on Artstation",
}

# %%
# !! {"metadata":{
# !!   "id": "s8RAo2zI-vQm"
# !! }}
"""
# Run
"""

# %%
# !! {"metadata":{
# !!   "id": "qH74gBWDd2oq",
# !!   "cellView": "form"
# !! }}
def DeforumArgs():
    #@markdown **Save & Display Settings**
    batch_name = "StableFun" #@param {type:"string"}
    outdir = get_output_folder(output_path, batch_name)
    save_grid = False
    save_settings = True #@param {type:"boolean"}
    save_samples = True #@param {type:"boolean"}
    display_samples = True #@param {type:"boolean"}

    #@markdown **Image Settings**
    n_samples = 1 # hidden
    W = 512 #@param
    H = 512 #@param
    W, H = map(lambda x: x - x % 64, (W, H))  # resize to integer multiple of 64

    #@markdown **Init Settings**
    use_init = False #@param {type:"boolean"}
    strength = 0.0 #@param {type:"number"}
    init_image = "https://cdn.pixabay.com/photo/2022/07/30/13/10/green-longhorn-beetle-7353749_1280.jpg" #@param {type:"string"}
    use_mask = False #@param {type:"boolean"}
    mask_file = "https://www.filterforge.com/wiki/images/archive/b/b7/20080927223728%21Polygonal_gradient_thumb.jpg" #@param {type:"string"}
    invert_mask = False #@param {type:"boolean"}

    #@markdown **Sampling Settings**
    seed = -1 #@param
    sampler = 'klms' #@param ["klms","dpm2","dpm2_ancestral","heun","euler","euler_ancestral","plms", "ddim"]
    steps = 50 #@param
    scale = 7 #@param
    ddim_eta = 0.0 #@param
    dynamic_threshold = None
    static_threshold = None   

    #@markdown **Batch Settings**
    n_batch = 4 #@param
    seed_behavior = "iter" #@param ["iter","fixed","random"]

    #@markdown **Grid Settings**
    make_grid = False #@param {type:"boolean"}
    grid_rows = 2 #@param 

    precision = 'autocast' 
    C = 4
    f = 8

    prompt = ""
    timestring = ""
    init_latent = None
    init_sample = None
    init_c = None

    return locals()

def next_seed(args):
    if args.seed_behavior == 'iter':
        args.seed += 1
    elif args.seed_behavior == 'fixed':
        pass # always keep seed the same
    else:
        args.seed = random.randint(0, 2**32)
    return args.seed


args = SimpleNamespace(**DeforumArgs())
args.timestring = time.strftime('%Y%m%d%H%M%S')
args.strength = max(0.0, min(1.0, args.strength))


if args.seed == -1:
    args.seed = random.randint(0, 2**32)
if anim_args.animation_mode == 'Video Input':
    args.use_init = True
if not args.use_init:
    args.init_image = None
if args.sampler == 'plms' and (args.use_init or anim_args.animation_mode != 'None'):
    print(f"Init images aren't supported with PLMS yet, switching to KLMS")
    args.sampler = 'klms'
if args.sampler != 'ddim':
    args.ddim_eta = 0


def render_image_batch(args):
    args.prompts = prompts
    
    # create output folder for the batch
    os.makedirs(args.outdir, exist_ok=True)
    if args.save_settings or args.save_samples:
        print(f"Saving to {os.path.join(args.outdir, args.timestring)}_*")

    # save settings for the batch
    if args.save_settings:
        filename = os.path.join(args.outdir, f"{args.timestring}_settings.txt")
        with open(filename, "w+", encoding="utf-8") as f:
            json.dump(dict(args.__dict__), f, ensure_ascii=False, indent=4)

    index = 0
    
    # function for init image batching
    init_array = []
    if args.use_init:
        if args.init_image == "":
            raise FileNotFoundError("No path was given for init_image")
        if args.init_image.startswith('http://') or args.init_image.startswith('https://'):
            init_array.append(args.init_image)
        elif not os.path.isfile(args.init_image):
            if args.init_image[-1] != "/": # avoids path error by adding / to end if not there
                args.init_image += "/" 
            for image in sorted(os.listdir(args.init_image)): # iterates dir and appends images to init_array
                if image.split(".")[-1] in ("png", "jpg", "jpeg"):
                    init_array.append(args.init_image + image)
        else:
            init_array.append(args.init_image)
    else:
        init_array = [""]

    for iprompt, prompt in enumerate(prompts):  
        args.prompt = prompt

        all_images = []

        for batch_index in range(args.n_batch):
            print(f"Batch {batch_index+1} of {args.n_batch}")
            
            for image in init_array: # iterates the init images
                args.init_image = image
                results = generate(args)
                for image in results:
                    if args.make_grid:
                        all_images.append(T.functional.pil_to_tensor(image))
                    if args.save_samples:
                        filename = f"{args.timestring}_{index:05}_{args.seed}.png"
                        image.save(os.path.join(args.outdir, filename))
                    if args.display_samples:
                        display.display(image)
                    index += 1
                args.seed = next_seed(args)

        #print(len(all_images))
        if args.make_grid:
            grid = make_grid(all_images, nrow=int(len(all_images)/args.grid_rows))
            grid = rearrange(grid, 'c h w -> h w c').cpu().numpy()
            filename = f"{args.timestring}_{iprompt:05d}_grid_{args.seed}.png"
            Image.fromarray(grid.astype(np.uint8)).save(os.path.join(args.outdir, filename))


def render_animation(args, anim_args):
    # animations use key framed prompts
    args.prompts = animation_prompts

    # create output folder for the batch
    os.makedirs(args.outdir, exist_ok=True)
    print(f"Saving animation frames to {args.outdir}")

    # save settings for the batch
    settings_filename = os.path.join(args.outdir, f"{args.timestring}_settings.txt")
    with open(settings_filename, "w+", encoding="utf-8") as f:
        s = {**dict(args.__dict__), **dict(anim_args.__dict__)}
        json.dump(s, f, ensure_ascii=False, indent=4)

    # expand prompts out to per-frame
    prompt_series = pd.Series([np.nan for a in range(anim_args.max_frames)])
    for i, prompt in animation_prompts.items():
        prompt_series[i] = prompt
    prompt_series = prompt_series.ffill().bfill()

    # check for video inits
    using_vid_init = anim_args.animation_mode == 'Video Input'

    args.n_samples = 1
    prev_sample = None
    color_match_sample = None
    for frame_idx in range(anim_args.max_frames):
        print(f"Rendering animation frame {frame_idx} of {anim_args.max_frames}")

        # apply transforms to previous frame
        if prev_sample is not None:
            if anim_args.key_frames:
                angle = angle_series[frame_idx]
                zoom = zoom_series[frame_idx]
                translation_x = translation_x_series[frame_idx]
                translation_y = translation_y_series[frame_idx]
                noise = noise_schedule_series[frame_idx]
                strength = strength_schedule_series[frame_idx]
                scale = scale_schedule_series[frame_idx]
                print(
                    f'angle: {angle}',
                    f'zoom: {zoom}',
                    f'translation_x: {translation_x}',
                    f'translation_y: {translation_y}',
                    f'noise: {noise}',
                    f'strength: {strength}',
                    f'scale: {scale}',
                )
            xform = make_xform_2d(args.W, args.H, translation_x, translation_y, angle, zoom)

            # transform previous frame
            prev_img = sample_to_cv2(prev_sample)
            prev_img = cv2.warpPerspective(
                prev_img,
                xform,
                (prev_img.shape[1], prev_img.shape[0]),
                borderMode=cv2.BORDER_WRAP if anim_args.border == 'wrap' else cv2.BORDER_REPLICATE
            )

            # apply color matching
            if anim_args.color_coherence != 'None':
                if color_match_sample is None:
                    color_match_sample = prev_img.copy()
                else:
                    prev_img = maintain_colors(prev_img, color_match_sample, anim_args.color_coherence)

            # apply scaling
            scaled_sample = prev_img * scale
            # apply frame noising
            noised_sample = add_noise(sample_from_cv2(scaled_sample), noise)

            # use transformed previous frame as init for current
            args.use_init = True
            args.init_sample = noised_sample.half().to(device)
            args.strength = max(0.0, min(1.0, strength))

        # grab prompt for current frame
        args.prompt = prompt_series[frame_idx]
        print(f"{args.prompt} {args.seed}")

        # grab init image for current frame
        if using_vid_init:
            init_frame = os.path.join(args.outdir, 'inputframes', f"{frame_idx+1:04}.jpg")            
            print(f"Using video init frame {init_frame}")
            args.init_image = init_frame

        # sample the diffusion model
        results = generate(args, return_latent=False, return_sample=True)
        sample, image = results[0], results[1]
    
        filename = f"{args.timestring}_{frame_idx:05}.png"
        image.save(os.path.join(args.outdir, filename))
        if not using_vid_init:
            prev_sample = sample
        
        display.clear_output(wait=True)
        display.display(image)

        args.seed = next_seed(args)

def render_input_video(args, anim_args):
    # create a folder for the video input frames to live in
    video_in_frame_path = os.path.join(args.outdir, 'inputframes') 
    os.makedirs(os.path.join(args.outdir, video_in_frame_path), exist_ok=True)
    
    # save the video frames from input video
    print(f"Exporting Video Frames (1 every {anim_args.extract_nth_frame}) frames to {video_in_frame_path}...")
    try:
        for f in pathlib.Path(video_in_frame_path).glob('*.jpg'):
            f.unlink()
    except:
        pass
    vf = r'select=not(mod(n\,'+str(anim_args.extract_nth_frame)+'))'
    subprocess.run([
        'ffmpeg', '-i', f'{anim_args.video_init_path}', 
        '-vf', f'{vf}', '-vsync', 'vfr', '-q:v', '2', 
        '-loglevel', 'error', '-stats',  
        os.path.join(video_in_frame_path, '%04d.jpg')
    ], stdout=subprocess.PIPE).stdout.decode('utf-8')

    # determine max frames from length of input frames
    anim_args.max_frames = len([f for f in pathlib.Path(video_in_frame_path).glob('*.jpg')])

    args.use_init = True
    print(f"Loading {anim_args.max_frames} input frames from {video_in_frame_path} and saving video frames to {args.outdir}")
    render_animation(args, anim_args)

def render_interpolation(args, anim_args):
    # animations use key framed prompts
    args.prompts = animation_prompts

    # create output folder for the batch
    os.makedirs(args.outdir, exist_ok=True)
    print(f"Saving animation frames to {args.outdir}")

    # save settings for the batch
    settings_filename = os.path.join(args.outdir, f"{args.timestring}_settings.txt")
    with open(settings_filename, "w+", encoding="utf-8") as f:
        s = {**dict(args.__dict__), **dict(anim_args.__dict__)}
        json.dump(s, f, ensure_ascii=False, indent=4)
    
    # Interpolation Settings
    args.n_samples = 1
    args.seed_behavior = 'fixed' # force fix seed at the moment bc only 1 seed is available
    prompts_c_s = [] # cache all the text embeddings

    print(f"Preparing for interpolation of the following...")

    for i, prompt in animation_prompts.items():
      args.prompt = prompt

      # sample the diffusion model
      results = generate(args, return_c=True)
      c, image = results[0], results[1]
      prompts_c_s.append(c) 
      
      # display.clear_output(wait=True)
      display.display(image)
      
      args.seed = next_seed(args)

    display.clear_output(wait=True)
    print(f"Interpolation start...")

    frame_idx = 0

    if anim_args.interpolate_key_frames:
      for i in range(len(prompts_c_s)-1):
        dist_frames = list(animation_prompts.items())[i+1][0] - list(animation_prompts.items())[i][0]
        if dist_frames <= 0:
          print("key frames duplicated or reversed. interpolation skipped.")
          return
        else:
          for j in range(dist_frames):
            # interpolate the text embedding
            prompt1_c = prompts_c_s[i]
            prompt2_c = prompts_c_s[i+1]  
            args.init_c = prompt1_c.add(prompt2_c.sub(prompt1_c).mul(j * 1/dist_frames))

            # sample the diffusion model
            results = generate(args)
            image = results[0]

            filename = f"{args.timestring}_{frame_idx:05}.png"
            image.save(os.path.join(args.outdir, filename))
            frame_idx += 1

            display.clear_output(wait=True)
            display.display(image)

            args.seed = next_seed(args)

    else:
      for i in range(len(prompts_c_s)-1):
        for j in range(anim_args.interpolate_x_frames+1):
          # interpolate the text embedding
          prompt1_c = prompts_c_s[i]
          prompt2_c = prompts_c_s[i+1]  
          args.init_c = prompt1_c.add(prompt2_c.sub(prompt1_c).mul(j * 1/(anim_args.interpolate_x_frames+1)))

          # sample the diffusion model
          results = generate(args)
          image = results[0]

          filename = f"{args.timestring}_{frame_idx:05}.png"
          image.save(os.path.join(args.outdir, filename))
          frame_idx += 1

          display.clear_output(wait=True)
          display.display(image)

          args.seed = next_seed(args)

    # generate the last prompt
    args.init_c = prompts_c_s[-1]
    results = generate(args)
    image = results[0]
    filename = f"{args.timestring}_{frame_idx:05}.png"
    image.save(os.path.join(args.outdir, filename))

    display.clear_output(wait=True)
    display.display(image)
    args.seed = next_seed(args)

    #clear init_c
    args.init_c = None

if anim_args.animation_mode == '2D':
    render_animation(args, anim_args)
elif anim_args.animation_mode == 'Video Input':
    render_input_video(args, anim_args)
elif anim_args.animation_mode == 'Interpolation':
    render_interpolation(args, anim_args)
else:
    render_image_batch(args)    

# %%
# !! {"metadata":{
# !!   "id": "4zV0J_YbMCTx"
# !! }}
"""
# Create video from frames
"""

# %%
# !! {"metadata":{
# !!   "cellView": "form",
# !!   "id": "no2jP8HTMBM0"
# !! }}
skip_video_for_run_all = True #@param {type: 'boolean'}
fps = 12#@param {type:"number"}

if skip_video_for_run_all == True:
    print('Skipping video creation, uncheck skip_video_for_run_all if you want to run it')
else:
    import subprocess
    from base64 import b64encode

    image_path = os.path.join(args.outdir, f"{args.timestring}_%05d.png")
    mp4_path = os.path.join(args.outdir, f"{args.timestring}.mp4")

    print(f"{image_path} -> {mp4_path}")

    # make video
    cmd = [
        'ffmpeg',
        '-y',
        '-vcodec', 'png',
        '-r', str(fps),
        '-start_number', str(0),
        '-i', image_path,
        '-frames:v', str(anim_args.max_frames),
        '-c:v', 'libx264',
        '-vf',
        f'fps={fps}',
        '-pix_fmt', 'yuv420p',
        '-crf', '17',
        '-preset', 'veryfast',
        mp4_path
    ]
    process = subprocess.Popen(cmd, stdout=subprocess.PIPE, stderr=subprocess.PIPE)
    stdout, stderr = process.communicate()
    if process.returncode != 0:
        print(stderr)
        raise RuntimeError(stderr)

    mp4 = open(mp4_path,'rb').read()
    data_url = "data:video/mp4;base64," + b64encode(mp4).decode()
    display.display( display.HTML(f'<video controls loop><source src="{data_url}" type="video/mp4"></video>') )

# %%
# !! {"main_metadata":{
# !!   "accelerator": "GPU",
# !!   "colab": {
# !!     "collapsed_sections": [],
# !!     "name": "Deforum_Stable_Diffusion.ipynb",
# !!     "provenance": [],
# !!     "private_outputs": true
# !!   },
# !!   "gpuClass": "standard",
# !!   "kernelspec": {
# !!     "display_name": "Python 3",
# !!     "name": "python3"
# !!   },
# !!   "language_info": {
# !!     "name": "python"
# !!   }
# !! }}<|MERGE_RESOLUTION|>--- conflicted
+++ resolved
@@ -333,54 +333,17 @@
                             device=device, 
                             cb=callback)
                     else:
-
-                        if init_latent != None:
+                        # args.sampler == 'plms' or args.sampler == 'ddim':
+                        if init_latent is not None and args.strength > 0:
                             z_enc = sampler.stochastic_encode(init_latent, torch.tensor([t_enc]*batch_size).to(device))
-                            samples = sampler.decode(z_enc, c, t_enc, unconditional_guidance_scale=args.scale,
-                                                    unconditional_conditioning=uc,)
                         else:
-<<<<<<< HEAD
-                            # args.sampler == 'plms' or args.sampler == 'ddim':
-                            if init_latent is not None and args.strength > 0:
-                                z_enc = sampler.stochastic_encode(init_latent, torch.tensor([t_enc]*batch_size).to(device))
-                            else:
-                                z_enc = torch.randn([args.n_samples, args.C, args.H // args.f, args.W // args.f], device=device)
-                            samples = sampler.decode(z_enc, 
-                                                     c, 
-                                                     t_enc, 
-                                                     unconditional_guidance_scale=args.scale,
-                                                     unconditional_conditioning=uc,
-                                                     img_callback=callback)
-
-                        if return_latent:
-                            results.append(samples.clone())
-
-                        x_samples = model.decode_first_stage(samples)
-                        if return_sample:
-                            results.append(x_samples.clone())
-
-                        x_samples = torch.clamp((x_samples + 1.0) / 2.0, min=0.0, max=1.0)
-
-                        if return_c:
-                            results.append(c.clone())
-
-                        for x_sample in x_samples:
-                            x_sample = 255. * rearrange(x_sample.cpu().numpy(), 'c h w -> h w c')
-                            image = Image.fromarray(x_sample.astype(np.uint8))
-                            results.append(image)
-=======
-                            if args.sampler == 'plms' or args.sampler == 'ddim':
-                                shape = [args.C, args.H // args.f, args.W // args.f]
-                                samples, _ = sampler.sample(S=args.steps,
-                                                                conditioning=c,
-                                                                batch_size=args.n_samples,
-                                                                shape=shape,
-                                                                verbose=False,
-                                                                unconditional_guidance_scale=args.scale,
-                                                                unconditional_conditioning=uc,
-                                                                eta=args.ddim_eta,
-                                                                x_T=start_code,
-                                                                img_callback=callback)
+                            z_enc = torch.randn([args.n_samples, args.C, args.H // args.f, args.W // args.f], device=device)
+                        samples = sampler.decode(z_enc, 
+                                                 c, 
+                                                 t_enc, 
+                                                 unconditional_guidance_scale=args.scale,
+                                                 unconditional_conditioning=uc,
+                                                 img_callback=callback)
 
                     if return_latent:
                         results.append(samples.clone())
@@ -398,7 +361,6 @@
                         x_sample = 255. * rearrange(x_sample.cpu().numpy(), 'c h w -> h w c')
                         image = Image.fromarray(x_sample.astype(np.uint8))
                         results.append(image)
->>>>>>> cbcda88a
     return results
 
 def sample_from_cv2(sample: np.ndarray) -> torch.Tensor:
